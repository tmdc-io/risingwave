--- conflicted
+++ resolved
@@ -33,12 +33,6 @@
 // TODO: find a better place for this.
 pub type ActorId = u32;
 
-<<<<<<< HEAD
-#[derive(Debug, Hash, Ord, Copy, Clone, PartialOrd, PartialEq, Eq)]
-pub struct WorkerSlotId(pub u32, pub u32);
-
-pub type WorkerId = u32;
-=======
 #[derive(Debug, Clone, Copy, PartialEq, Eq, Hash, Ord, PartialOrd)]
 pub struct WorkerSlotId(u64);
 
@@ -73,7 +67,6 @@
         f.write_fmt(format_args!("[{}:{}]", self.worker_id(), self.slot_idx()))
     }
 }
->>>>>>> 95ded68e
 
 /// Trait for items that can be used as keys in [`VnodeMapping`].
 pub trait VnodeMappingItem {
@@ -301,20 +294,8 @@
         type Item = ParallelUnitId;
     }
 
-<<<<<<< HEAD
-    /// A marker type for items of [`WorkerId`].
-    pub struct Worker;
-
-    impl VnodeMappingItem for Worker {
-        type Item = WorkerId;
-    }
-
-    pub struct WorkerSlot;
-
-=======
     /// A marker type for items of [`WorkerSlotId`].
     pub struct WorkerSlot;
->>>>>>> 95ded68e
     impl VnodeMappingItem for WorkerSlot {
         type Item = WorkerSlotId;
     }
@@ -330,18 +311,9 @@
 /// An expanded mapping from [`VirtualNode`] to [`ParallelUnitId`].
 pub type ExpandedParallelUnitMapping = ExpandedMapping<marker::ParallelUnit>;
 
-<<<<<<< HEAD
-/// A mapping from [`VirtualNode`] to [`WorkerId`].
-pub type WorkerMapping = VnodeMapping<marker::Worker>;
-/// An expanded mapping from [`VirtualNode`] to [`WorkerId`].
-pub type ExpandedWorkerMapping = ExpandedMapping<marker::Worker>;
-
-pub type WorkerSlotMapping = VnodeMapping<marker::WorkerSlot>;
-=======
 /// A mapping from [`VirtualNode`] to [`WorkerSlotId`].
 pub type WorkerSlotMapping = VnodeMapping<marker::WorkerSlot>;
 /// An expanded mapping from [`VirtualNode`] to [`WorkerSlotId`].
->>>>>>> 95ded68e
 pub type ExpandedWorkerSlotMapping = ExpandedMapping<marker::WorkerSlot>;
 
 impl ActorMapping {
@@ -354,20 +326,21 @@
     }
 
     pub fn to_worker_slot(&self, to_map: &HashMap<ActorId, u32>) -> WorkerSlotMapping {
-        let actor_location: HashMap<_, _> =
-            self.iter()
-                .map(|actor_id| (to_map.get(&actor_id).cloned().unwrap(), actor_id))
-                .into_group_map()
-                .into_iter()
-                .flat_map(|(worker_id, mut actors)| {
-                    actors.sort();
-                    actors.into_iter().enumerate().map(move |(slot, actor_id)| {
-                        (actor_id, WorkerSlotId(worker_id, slot as u32))
-                    })
-                })
-                .collect();
-
-        self.transform(&actor_location)
+        todo!()
+        // let actor_location: HashMap<_, _> =
+        //     self.iter()
+        //         .map(|actor_id| (to_map.get(&actor_id).cloned().unwrap(), actor_id))
+        //         .into_group_map()
+        //         .into_iter()
+        //         .flat_map(|(worker_id, mut actors)| {
+        //             actors.sort();
+        //             actors.into_iter().enumerate().map(move |(slot, actor_id)| {
+        //                 (actor_id, WorkerSlotId(worker_id, slot as u32))
+        //             })
+        //         })
+        //         .collect();
+        //
+        // self.transform(&actor_location)
     }
 
     /// Create an actor mapping from the protobuf representation.
@@ -481,12 +454,13 @@
     }
 
     pub fn to_fake_mapping(&self) -> ParallelUnitMapping {
-        let map: HashMap<_, _> = self
-            .iter()
-            .map(|x @ WorkerSlotId(worker, slot)| (x, worker << 10 | slot as ParallelUnitId))
-            .collect();
-
-        self.transform(&map)
+        todo!()
+        // let map: HashMap<_, _> = self
+        //     .iter()
+        //     .map(|x @ WorkerSlotId(worker, slot)| (x, worker << 10 | slot as ParallelUnitId))
+        //     .collect();
+        //
+        // self.transform(&map)
     }
 }
 
