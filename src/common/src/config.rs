--- conflicted
+++ resolved
@@ -1584,17 +1584,16 @@
             None
         }
 
-<<<<<<< HEAD
+        pub fn table_info_statistic_history_times() -> usize {
+            240
+        }
+
         pub fn fetch_unit() -> usize {
             64
         }
 
         pub fn fetch_waiter_shards() -> usize {
             64
-=======
-        pub fn table_info_statistic_history_times() -> usize {
-            240
->>>>>>> 8735194f
         }
     }
 
