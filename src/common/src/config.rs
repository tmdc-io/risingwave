// Copyright 2024 RisingWave Labs
//
// Licensed under the Apache License, Version 2.0 (the "License");
// you may not use this file except in compliance with the License.
// You may obtain a copy of the License at
//
//     http://www.apache.org/licenses/LICENSE-2.0
//
// Unless required by applicable law or agreed to in writing, software
// distributed under the License is distributed on an "AS IS" BASIS,
// WITHOUT WARRANTIES OR CONDITIONS OF ANY KIND, either express or implied.
// See the License for the specific language governing permissions and
// limitations under the License.

//! This module defines the structure of the configuration file `risingwave.toml`.
//!
//! [`RwConfig`] corresponds to the whole config file and each other config struct corresponds to a
//! section in `risingwave.toml`.

use std::collections::BTreeMap;
use std::fs;
use std::num::NonZeroUsize;

use anyhow::Context;
use clap::ValueEnum;
use educe::Educe;
use foyer::{LfuConfig, LruConfig, S3FifoConfig};
use risingwave_common_proc_macro::ConfigDoc;
pub use risingwave_common_proc_macro::OverrideConfig;
use risingwave_pb::meta::SystemParams;
use serde::{Deserialize, Serialize, Serializer};
use serde_default::DefaultFromSerde;
use serde_json::Value;

use crate::for_all_params;
use crate::hash::VirtualNode;

/// Use the maximum value for HTTP/2 connection window size to avoid deadlock among multiplexed
/// streams on the same connection.
pub const MAX_CONNECTION_WINDOW_SIZE: u32 = (1 << 31) - 1;
/// Use a large value for HTTP/2 stream window size to improve the performance of remote exchange,
/// as we don't rely on this for back-pressure.
pub const STREAM_WINDOW_SIZE: u32 = 32 * 1024 * 1024; // 32 MB

/// Unrecognized fields in a config section. Generic over the config section type to provide better
/// error messages.
///
/// The current implementation will log warnings if there are unrecognized fields.
#[derive(Educe)]
#[educe(Clone, Default)]
pub struct Unrecognized<T: 'static> {
    inner: BTreeMap<String, Value>,
    _marker: std::marker::PhantomData<&'static T>,
}

impl<T> std::fmt::Debug for Unrecognized<T> {
    fn fmt(&self, f: &mut std::fmt::Formatter<'_>) -> std::fmt::Result {
        self.inner.fmt(f)
    }
}

impl<T> Unrecognized<T> {
    /// Returns all unrecognized fields as a map.
    pub fn into_inner(self) -> BTreeMap<String, Value> {
        self.inner
    }
}

impl<'de, T> Deserialize<'de> for Unrecognized<T> {
    fn deserialize<D>(deserializer: D) -> Result<Self, D::Error>
    where
        D: serde::Deserializer<'de>,
    {
        let inner = BTreeMap::deserialize(deserializer)?;
        if !inner.is_empty() {
            tracing::warn!(
                "unrecognized fields in `{}`: {:?}",
                std::any::type_name::<T>(),
                inner.keys()
            );
        }
        Ok(Unrecognized {
            inner,
            _marker: std::marker::PhantomData,
        })
    }
}

impl<T> Serialize for Unrecognized<T> {
    fn serialize<S>(&self, serializer: S) -> Result<S::Ok, S::Error>
    where
        S: serde::Serializer,
    {
        self.inner.serialize(serializer)
    }
}

pub fn load_config(path: &str, cli_override: impl OverrideConfig) -> RwConfig
where
{
    let mut config = if path.is_empty() {
        tracing::warn!("risingwave.toml not found, using default config.");
        RwConfig::default()
    } else {
        let config_str = fs::read_to_string(path)
            .with_context(|| format!("failed to open config file at `{path}`"))
            .unwrap();
        toml::from_str(config_str.as_str())
            .context("failed to parse config file")
            .unwrap()
    };
    cli_override.r#override(&mut config);
    config
}

pub trait OverrideConfig {
    fn r#override(&self, config: &mut RwConfig);
}

impl<'a, T: OverrideConfig> OverrideConfig for &'a T {
    fn r#override(&self, config: &mut RwConfig) {
        T::r#override(self, config)
    }
}

/// For non-user-facing components where the CLI arguments do not override the config file.
#[derive(Clone, Copy)]
pub struct NoOverride;

impl OverrideConfig for NoOverride {
    fn r#override(&self, _config: &mut RwConfig) {}
}

/// [`RwConfig`] corresponds to the whole config file `risingwave.toml`. Each field corresponds to a
/// section.
#[derive(Educe, Clone, Serialize, Deserialize, Default, ConfigDoc)]
#[educe(Debug)]
pub struct RwConfig {
    #[serde(default)]
    #[config_doc(nested)]
    pub server: ServerConfig,

    #[serde(default)]
    #[config_doc(nested)]
    pub meta: MetaConfig,

    #[serde(default)]
    #[config_doc(nested)]
    pub batch: BatchConfig,

    #[serde(default)]
    #[config_doc(nested)]
    pub streaming: StreamingConfig,

    #[serde(default)]
    #[config_doc(nested)]
    pub storage: StorageConfig,

    #[serde(default)]
    #[educe(Debug(ignore))]
    #[config_doc(nested)]
    pub system: SystemConfig,

    #[serde(flatten)]
    #[config_doc(omitted)]
    pub unrecognized: Unrecognized<Self>,
}

serde_with::with_prefix!(meta_prefix "meta_");
serde_with::with_prefix!(streaming_prefix "stream_");
serde_with::with_prefix!(batch_prefix "batch_");

#[derive(Copy, Clone, Debug, Default, ValueEnum, Serialize, Deserialize)]
pub enum MetaBackend {
    #[default]
    Mem,
    Etcd,
    Sql,
}

/// The section `[meta]` in `risingwave.toml`.
#[derive(Clone, Debug, Serialize, Deserialize, DefaultFromSerde, ConfigDoc)]
pub struct MetaConfig {
    /// Objects within `min_sst_retention_time_sec` won't be deleted by hummock full GC, even they
    /// are dangling.
    #[serde(default = "default::meta::min_sst_retention_time_sec")]
    pub min_sst_retention_time_sec: u64,

    /// Interval of automatic hummock full GC.
    #[serde(default = "default::meta::full_gc_interval_sec")]
    pub full_gc_interval_sec: u64,

    /// The spin interval when collecting global GC watermark in hummock.
    #[serde(default = "default::meta::collect_gc_watermark_spin_interval_sec")]
    pub collect_gc_watermark_spin_interval_sec: u64,

    /// Schedule compaction for all compaction groups with this interval.
    #[serde(default = "default::meta::periodic_compaction_interval_sec")]
    pub periodic_compaction_interval_sec: u64,

    /// Interval of invoking a vacuum job, to remove stale metadata from meta store and objects
    /// from object store.
    #[serde(default = "default::meta::vacuum_interval_sec")]
    pub vacuum_interval_sec: u64,

    /// The spin interval inside a vacuum job. It avoids the vacuum job monopolizing resources of
    /// meta node.
    #[serde(default = "default::meta::vacuum_spin_interval_ms")]
    pub vacuum_spin_interval_ms: u64,

    /// Interval of hummock version checkpoint.
    #[serde(default = "default::meta::hummock_version_checkpoint_interval_sec")]
    pub hummock_version_checkpoint_interval_sec: u64,

    /// If enabled, `SSTable` object file and version delta will be retained.
    ///
    /// `SSTable` object file need to be deleted via full GC.
    ///
    /// version delta need to be manually deleted.
    #[serde(default = "default::meta::enable_hummock_data_archive")]
    pub enable_hummock_data_archive: bool,

    /// The minimum delta log number a new checkpoint should compact, otherwise the checkpoint
    /// attempt is rejected.
    #[serde(default = "default::meta::min_delta_log_num_for_hummock_version_checkpoint")]
    pub min_delta_log_num_for_hummock_version_checkpoint: u64,

    /// Maximum allowed heartbeat interval in seconds.
    #[serde(default = "default::meta::max_heartbeat_interval_sec")]
    pub max_heartbeat_interval_secs: u32,

    /// Whether to enable fail-on-recovery. Should only be used in e2e tests.
    #[serde(default)]
    pub disable_recovery: bool,

    /// Whether to disable adaptive-scaling feature.
    #[serde(default)]
    pub disable_automatic_parallelism_control: bool,

    /// The number of streaming jobs per scaling operation.
    #[serde(default = "default::meta::parallelism_control_batch_size")]
    pub parallelism_control_batch_size: usize,

    /// The period of parallelism control trigger.
    #[serde(default = "default::meta::parallelism_control_trigger_period_sec")]
    pub parallelism_control_trigger_period_sec: u64,

    /// The first delay of parallelism control.
    #[serde(default = "default::meta::parallelism_control_trigger_first_delay_sec")]
    pub parallelism_control_trigger_first_delay_sec: u64,

    #[serde(default = "default::meta::meta_leader_lease_secs")]
    pub meta_leader_lease_secs: u64,

    /// After specified seconds of idle (no mview or flush), the process will be exited.
    /// It is mainly useful for playgrounds.
    #[serde(default)]
    pub dangerous_max_idle_secs: Option<u64>,

    /// The default global parallelism for all streaming jobs, if user doesn't specify the
    /// parallelism, this value will be used. `FULL` means use all available parallelism units,
    /// otherwise it's a number.
    #[serde(default = "default::meta::default_parallelism")]
    pub default_parallelism: DefaultParallelism,

    /// Whether to enable deterministic compaction scheduling, which
    /// will disable all auto scheduling of compaction tasks.
    /// Should only be used in e2e tests.
    #[serde(default)]
    pub enable_compaction_deterministic: bool,

    /// Enable sanity check when SSTs are committed.
    #[serde(default)]
    pub enable_committed_sst_sanity_check: bool,

    #[serde(default = "default::meta::node_num_monitor_interval_sec")]
    pub node_num_monitor_interval_sec: u64,

    #[serde(default = "default::meta::backend")]
    pub backend: MetaBackend,

    /// Schedule `space_reclaim` compaction for all compaction groups with this interval.
    #[serde(default = "default::meta::periodic_space_reclaim_compaction_interval_sec")]
    pub periodic_space_reclaim_compaction_interval_sec: u64,

    /// Schedule `ttl_reclaim` compaction for all compaction groups with this interval.
    #[serde(default = "default::meta::periodic_ttl_reclaim_compaction_interval_sec")]
    pub periodic_ttl_reclaim_compaction_interval_sec: u64,

    #[serde(default = "default::meta::periodic_tombstone_reclaim_compaction_interval_sec")]
    pub periodic_tombstone_reclaim_compaction_interval_sec: u64,

    #[serde(default = "default::meta::periodic_split_compact_group_interval_sec")]
    pub periodic_split_compact_group_interval_sec: u64,

    #[serde(default = "default::meta::move_table_size_limit")]
    pub move_table_size_limit: u64,

    #[serde(default = "default::meta::split_group_size_limit")]
    pub split_group_size_limit: u64,

    #[serde(default = "default::meta::cut_table_size_limit")]
    pub cut_table_size_limit: u64,

    #[serde(default, flatten)]
    pub unrecognized: Unrecognized<Self>,

    /// Whether config object storage bucket lifecycle to purge stale data.
    #[serde(default)]
    pub do_not_config_object_storage_lifecycle: bool,

    /// Count of partition in split group. Meta will assign this value to every new group when it splits from default-group by automatically.
    /// Each partition contains aligned data of `VirtualNode::COUNT / partition_vnode_count` consecutive virtual-nodes of one state table.
    #[serde(default = "default::meta::partition_vnode_count")]
    pub partition_vnode_count: u32,

    /// The threshold of write throughput to trigger a group split. Increase this configuration value to avoid split too many groups with few data write.
    #[serde(default = "default::meta::table_write_throughput_threshold")]
    pub table_write_throughput_threshold: u64,

    #[serde(default = "default::meta::min_table_split_write_throughput")]
    /// If the size of one table is smaller than `min_table_split_write_throughput`, we would not
    /// split it to an single group.
    pub min_table_split_write_throughput: u64,

    // If the compaction task does not report heartbeat beyond the
    // `compaction_task_max_heartbeat_interval_secs` interval, we will cancel the task
    #[serde(default = "default::meta::compaction_task_max_heartbeat_interval_secs")]
    pub compaction_task_max_heartbeat_interval_secs: u64,

    // If the compaction task does not change in progress beyond the
    // `compaction_task_max_heartbeat_interval_secs` interval, we will cancel the task
    #[serde(default = "default::meta::compaction_task_max_progress_interval_secs")]
    pub compaction_task_max_progress_interval_secs: u64,

    #[serde(default)]
    #[config_doc(nested)]
    pub compaction_config: CompactionConfig,

    /// Count of partitions of tables in default group and materialized view group.
    /// The meta node will decide according to some strategy whether to cut the boundaries of the file according to the vnode alignment.
    /// Each partition contains aligned data of `VirtualNode::COUNT / hybrid_partition_vnode_count` consecutive virtual-nodes of one state table.
    /// Set it zero to disable this feature.
    #[serde(default = "default::meta::hybrid_partition_vnode_count")]
    pub hybrid_partition_vnode_count: u32,

    /// The threshold of table size in one compact task to decide whether to partition one table into `hybrid_partition_vnode_count` parts, which belongs to default group and materialized view group.
    /// Set it max value of 64-bit number to disable this feature.
    #[serde(default = "default::meta::compact_task_table_size_partition_threshold_low")]
    pub compact_task_table_size_partition_threshold_low: u64,

    /// The threshold of table size in one compact task to decide whether to partition one table into `partition_vnode_count` parts, which belongs to default group and materialized view group.
    /// Set it max value of 64-bit number to disable this feature.
    #[serde(default = "default::meta::compact_task_table_size_partition_threshold_high")]
    pub compact_task_table_size_partition_threshold_high: u64,

    #[serde(default = "default::meta::event_log_enabled")]
    pub event_log_enabled: bool,
    /// Keeps the latest N events per channel.
    #[serde(default = "default::meta::event_log_channel_max_size")]
    pub event_log_channel_max_size: u32,

    #[serde(default, with = "meta_prefix")]
    #[config_doc(omitted)]
    pub developer: MetaDeveloperConfig,
    /// Whether compactor should rewrite row to remove dropped column.
    #[serde(default = "default::meta::enable_dropped_column_reclaim")]
    pub enable_dropped_column_reclaim: bool,

    #[serde(default = "default::meta::secret_store_private_key")]
    pub secret_store_private_key: Vec<u8>,
}

#[derive(Copy, Clone, Debug, Default)]
pub enum DefaultParallelism {
    #[default]
    Full,
    Default(NonZeroUsize),
}

impl Serialize for DefaultParallelism {
    fn serialize<S>(&self, serializer: S) -> Result<S::Ok, S::Error>
    where
        S: Serializer,
    {
        #[derive(Debug, Serialize, Deserialize)]
        #[serde(untagged)]
        enum Parallelism {
            Str(String),
            Int(usize),
        }
        match self {
            DefaultParallelism::Full => Parallelism::Str("Full".to_string()).serialize(serializer),
            DefaultParallelism::Default(val) => {
                Parallelism::Int(val.get() as _).serialize(serializer)
            }
        }
    }
}

impl<'de> Deserialize<'de> for DefaultParallelism {
    fn deserialize<D>(deserializer: D) -> Result<Self, D::Error>
    where
        D: serde::Deserializer<'de>,
    {
        #[derive(Debug, Deserialize)]
        #[serde(untagged)]
        enum Parallelism {
            Str(String),
            Int(usize),
        }
        let p = Parallelism::deserialize(deserializer)?;
        match p {
            Parallelism::Str(s) => {
                if s.trim().eq_ignore_ascii_case("full") {
                    Ok(DefaultParallelism::Full)
                } else {
                    Err(serde::de::Error::custom(format!(
                        "invalid default parallelism: {}",
                        s
                    )))
                }
            }
            Parallelism::Int(i) => Ok(DefaultParallelism::Default(if i > VirtualNode::COUNT {
                Err(serde::de::Error::custom(format!(
                    "default parallelism should be not great than {}",
                    VirtualNode::COUNT
                )))?
            } else {
                NonZeroUsize::new(i).ok_or_else(|| {
                    serde::de::Error::custom("default parallelism should be greater than 0")
                })?
            })),
        }
    }
}

/// The subsections `[meta.developer]`.
///
/// It is put at [`MetaConfig::developer`].
#[derive(Clone, Debug, Serialize, Deserialize, DefaultFromSerde, ConfigDoc)]
pub struct MetaDeveloperConfig {
    /// The number of traces to be cached in-memory by the tracing collector
    /// embedded in the meta node.
    #[serde(default = "default::developer::meta_cached_traces_num")]
    pub cached_traces_num: u32,

    /// The maximum memory usage in bytes for the tracing collector embedded
    /// in the meta node.
    #[serde(default = "default::developer::meta_cached_traces_memory_limit_bytes")]
    pub cached_traces_memory_limit_bytes: usize,

    /// Compaction picker config
    #[serde(default = "default::developer::enable_trivial_move")]
    pub enable_trivial_move: bool,
    #[serde(default = "default::developer::enable_check_task_level_overlap")]
    pub enable_check_task_level_overlap: bool,
    #[serde(default = "default::developer::max_trivial_move_task_count_per_loop")]
    pub max_trivial_move_task_count_per_loop: usize,

    #[serde(default = "default::developer::max_get_task_probe_times")]
    pub max_get_task_probe_times: usize,
}

/// The section `[server]` in `risingwave.toml`.
#[derive(Clone, Debug, Serialize, Deserialize, DefaultFromSerde, ConfigDoc)]
pub struct ServerConfig {
    /// The interval for periodic heartbeat from worker to the meta service.
    #[serde(default = "default::server::heartbeat_interval_ms")]
    pub heartbeat_interval_ms: u32,

    #[serde(default = "default::server::connection_pool_size")]
    pub connection_pool_size: u16,

    /// Used for control the metrics level, similar to log level.
    #[serde(default = "default::server::metrics_level")]
    pub metrics_level: MetricLevel,

    #[serde(default = "default::server::telemetry_enabled")]
    pub telemetry_enabled: bool,

    /// Enable heap profile dump when memory usage is high.
    #[serde(default)]
    pub heap_profiling: HeapProfilingConfig,

    // Number of max pending reset stream for grpc server.
    #[serde(default = "default::server::grpc_max_reset_stream_size")]
    pub grpc_max_reset_stream: u32,

    #[serde(default, flatten)]
    #[config_doc(omitted)]
    pub unrecognized: Unrecognized<Self>,
}

/// The section `[batch]` in `risingwave.toml`.
#[derive(Clone, Debug, Serialize, Deserialize, DefaultFromSerde, ConfigDoc)]
pub struct BatchConfig {
    /// The thread number of the batch task runtime in the compute node. The default value is
    /// decided by `tokio`.
    #[serde(default)]
    pub worker_threads_num: Option<usize>,

    #[serde(default, with = "batch_prefix")]
    #[config_doc(omitted)]
    pub developer: BatchDeveloperConfig,

    /// This is the max number of queries per sql session.
    #[serde(default)]
    pub distributed_query_limit: Option<u64>,

    /// This is the max number of batch queries per frontend node.
    #[serde(default)]
    pub max_batch_queries_per_frontend_node: Option<u64>,

    #[serde(default = "default::batch::enable_barrier_read")]
    pub enable_barrier_read: bool,

    /// Timeout for a batch query in seconds.
    #[serde(default = "default::batch::statement_timeout_in_sec")]
    pub statement_timeout_in_sec: u32,

    #[serde(default, flatten)]
    #[config_doc(omitted)]
    pub unrecognized: Unrecognized<Self>,

    #[serde(default = "default::batch::frontend_compute_runtime_worker_threads")]
    /// frontend compute runtime worker threads
    pub frontend_compute_runtime_worker_threads: usize,

    /// This is the secs used to mask a worker unavailable temporarily.
    #[serde(default = "default::batch::mask_worker_temporary_secs")]
    pub mask_worker_temporary_secs: usize,

<<<<<<< HEAD
=======
    /// Keywords on which SQL option redaction is based in the query log.
    /// A SQL option with a name containing any of these keywords will be redacted.
    #[serde(default = "default::batch::redact_sql_option_keywords")]
    pub redact_sql_option_keywords: Vec<String>,

    /// Enable the spill out to disk feature for batch queries.
>>>>>>> 05e2cb3a
    #[serde(default = "default::batch::enable_spill")]
    pub enable_spill: bool,
}

/// The section `[streaming]` in `risingwave.toml`.
#[derive(Clone, Debug, Serialize, Deserialize, DefaultFromSerde, ConfigDoc)]
pub struct StreamingConfig {
    /// The maximum number of barriers in-flight in the compute nodes.
    #[serde(default = "default::streaming::in_flight_barrier_nums")]
    pub in_flight_barrier_nums: usize,

    /// The thread number of the streaming actor runtime in the compute node. The default value is
    /// decided by `tokio`.
    #[serde(default)]
    pub actor_runtime_worker_threads_num: Option<usize>,

    /// Enable async stack tracing through `await-tree` for risectl.
    #[serde(default = "default::streaming::async_stack_trace")]
    pub async_stack_trace: AsyncStackTraceOption,

    #[serde(default, with = "streaming_prefix")]
    #[config_doc(omitted)]
    pub developer: StreamingDeveloperConfig,

    /// Max unique user stream errors per actor
    #[serde(default = "default::streaming::unique_user_stream_errors")]
    pub unique_user_stream_errors: usize,

    /// Control the strictness of stream consistency.
    #[serde(default = "default::streaming::unsafe_enable_strict_consistency")]
    pub unsafe_enable_strict_consistency: bool,

    #[serde(default, flatten)]
    #[config_doc(omitted)]
    pub unrecognized: Unrecognized<Self>,
}

pub use risingwave_common_metrics::MetricLevel;

/// the section `[storage.cache]` in `risingwave.toml`.
#[derive(Clone, Debug, Serialize, Deserialize, DefaultFromSerde, ConfigDoc)]
pub struct CacheConfig {
    #[serde(default)]
    pub block_cache_capacity_mb: Option<usize>,

    #[serde(default)]
    pub block_cache_shard_num: Option<usize>,

    #[serde(default)]
    pub block_cache_eviction: CacheEvictionConfig,

    #[serde(default)]
    pub meta_cache_capacity_mb: Option<usize>,

    #[serde(default)]
    pub meta_cache_shard_num: Option<usize>,

    #[serde(default)]
    pub meta_cache_eviction: CacheEvictionConfig,
}

/// the section `[storage.cache.eviction]` in `risingwave.toml`.
#[derive(Clone, Debug, Serialize, Deserialize)]
#[serde(tag = "algorithm")]
pub enum CacheEvictionConfig {
    Lru {
        high_priority_ratio_in_percent: Option<usize>,
    },
    Lfu {
        window_capacity_ratio_in_percent: Option<usize>,
        protected_capacity_ratio_in_percent: Option<usize>,
        cmsketch_eps: Option<f64>,
        cmsketch_confidence: Option<f64>,
    },
    S3Fifo {
        small_queue_capacity_ratio_in_percent: Option<usize>,
        ghost_queue_capacity_ratio_in_percent: Option<usize>,
        small_to_main_freq_threshold: Option<u8>,
    },
}

impl Default for CacheEvictionConfig {
    fn default() -> Self {
        Self::Lru {
            high_priority_ratio_in_percent: None,
        }
    }
}

/// The section `[storage]` in `risingwave.toml`.
#[derive(Clone, Debug, Serialize, Deserialize, DefaultFromSerde, ConfigDoc)]
pub struct StorageConfig {
    /// parallelism while syncing share buffers into L0 SST. Should NOT be 0.
    #[serde(default = "default::storage::share_buffers_sync_parallelism")]
    pub share_buffers_sync_parallelism: u32,

    /// Worker threads number of dedicated tokio runtime for share buffer compaction. 0 means use
    /// tokio's default value (number of CPU core).
    #[serde(default = "default::storage::share_buffer_compaction_worker_threads_number")]
    pub share_buffer_compaction_worker_threads_number: u32,

    /// Maximum shared buffer size, writes attempting to exceed the capacity will stall until there
    /// is enough space.
    #[serde(default)]
    pub shared_buffer_capacity_mb: Option<usize>,

    /// The shared buffer will start flushing data to object when the ratio of memory usage to the
    /// shared buffer capacity exceed such ratio.
    #[serde(default = "default::storage::shared_buffer_flush_ratio")]
    pub shared_buffer_flush_ratio: f32,

    /// The threshold for the number of immutable memtables to merge to a new imm.
    #[serde(default = "default::storage::imm_merge_threshold")]
    #[deprecated]
    pub imm_merge_threshold: usize,

    /// Whether to enable write conflict detection
    #[serde(default = "default::storage::write_conflict_detection_enabled")]
    pub write_conflict_detection_enabled: bool,

    #[serde(default)]
    pub cache: CacheConfig,

    /// DEPRECATED: This config will be deprecated in the future version, use `storage.cache.block_cache_capacity_mb` instead.
    #[serde(default)]
    pub block_cache_capacity_mb: Option<usize>,

    /// DEPRECATED: This config will be deprecated in the future version, use `storage.cache.meta_cache_capacity_mb` instead.
    #[serde(default)]
    pub meta_cache_capacity_mb: Option<usize>,

    /// DEPRECATED: This config will be deprecated in the future version, use `storage.cache.block_cache_eviction.high_priority_ratio_in_percent` with `storage.cache.block_cache_eviction.algorithm = "Lru"` instead.
    #[serde(default)]
    pub high_priority_ratio_in_percent: Option<usize>,

    /// max memory usage for large query
    #[serde(default)]
    pub prefetch_buffer_capacity_mb: Option<usize>,

    /// max prefetch block number
    #[serde(default = "default::storage::max_prefetch_block_number")]
    pub max_prefetch_block_number: usize,

    #[serde(default = "default::storage::disable_remote_compactor")]
    pub disable_remote_compactor: bool,

    /// Number of tasks shared buffer can upload in parallel.
    #[serde(default = "default::storage::share_buffer_upload_concurrency")]
    pub share_buffer_upload_concurrency: usize,

    #[serde(default)]
    pub compactor_memory_limit_mb: Option<usize>,

    /// Compactor calculates the maximum number of tasks that can be executed on the node based on
    /// `worker_num` and `compactor_max_task_multiplier`.
    /// `max_pull_task_count` = `worker_num` * `compactor_max_task_multiplier`
    #[serde(default = "default::storage::compactor_max_task_multiplier")]
    pub compactor_max_task_multiplier: f32,

    /// The percentage of memory available when compactor is deployed separately.
    /// `non_reserved_memory_bytes` = `system_memory_available_bytes` * `compactor_memory_available_proportion`
    #[serde(default = "default::storage::compactor_memory_available_proportion")]
    pub compactor_memory_available_proportion: f64,

    /// Number of SST ids fetched from meta per RPC
    #[serde(default = "default::storage::sstable_id_remote_fetch_number")]
    pub sstable_id_remote_fetch_number: u32,

    #[serde(default = "default::storage::min_sstable_size_mb")]
    pub min_sstable_size_mb: u32,

    #[serde(default)]
    pub data_file_cache: FileCacheConfig,

    #[serde(default)]
    pub meta_file_cache: FileCacheConfig,

    #[serde(default)]
    pub cache_refill: CacheRefillConfig,

    /// Whether to enable streaming upload for sstable.
    #[serde(default = "default::storage::min_sst_size_for_streaming_upload")]
    pub min_sst_size_for_streaming_upload: u64,

    /// Max sub compaction task numbers
    #[serde(default = "default::storage::max_sub_compaction")]
    pub max_sub_compaction: u32,

    #[serde(default = "default::storage::max_concurrent_compaction_task_number")]
    pub max_concurrent_compaction_task_number: u64,

    #[serde(default = "default::storage::max_preload_wait_time_mill")]
    pub max_preload_wait_time_mill: u64,

    #[serde(default = "default::storage::max_version_pinning_duration_sec")]
    pub max_version_pinning_duration_sec: u64,

    #[serde(default = "default::storage::compactor_max_sst_key_count")]
    pub compactor_max_sst_key_count: u64,
    // DEPRECATED: This config will be deprecated in the future version, use `storage.compactor_iter_max_io_retry_times` instead.
    #[serde(default = "default::storage::compact_iter_recreate_timeout_ms")]
    pub compact_iter_recreate_timeout_ms: u64,
    #[serde(default = "default::storage::compactor_max_sst_size")]
    pub compactor_max_sst_size: u64,
    #[serde(default = "default::storage::enable_fast_compaction")]
    pub enable_fast_compaction: bool,
    #[serde(default = "default::storage::check_compaction_result")]
    pub check_compaction_result: bool,
    #[serde(default = "default::storage::max_preload_io_retry_times")]
    pub max_preload_io_retry_times: usize,
    #[serde(default = "default::storage::compactor_fast_max_compact_delete_ratio")]
    pub compactor_fast_max_compact_delete_ratio: u32,
    #[serde(default = "default::storage::compactor_fast_max_compact_task_size")]
    pub compactor_fast_max_compact_task_size: u64,
    #[serde(default = "default::storage::compactor_iter_max_io_retry_times")]
    pub compactor_iter_max_io_retry_times: usize,

    #[serde(default, flatten)]
    #[config_doc(omitted)]
    pub unrecognized: Unrecognized<Self>,

    /// The spill threshold for mem table.
    #[serde(default = "default::storage::mem_table_spill_threshold")]
    pub mem_table_spill_threshold: usize,

    #[serde(default)]
    pub object_store: ObjectStoreConfig,
}

#[derive(Clone, Debug, Serialize, Deserialize, DefaultFromSerde, ConfigDoc)]
pub struct CacheRefillConfig {
    /// `SSTable` levels to refill.
    #[serde(default = "default::cache_refill::data_refill_levels")]
    pub data_refill_levels: Vec<u32>,

    /// Cache refill maximum timeout to apply version delta.
    #[serde(default = "default::cache_refill::timeout_ms")]
    pub timeout_ms: u64,

    /// Inflight data cache refill tasks.
    #[serde(default = "default::cache_refill::concurrency")]
    pub concurrency: usize,

    /// Block count that a data cache refill request fetches.
    #[serde(default = "default::cache_refill::unit")]
    pub unit: usize,

    /// Data cache refill unit admission ratio.
    ///
    /// Only unit whose blocks are admitted above the ratio will be refilled.
    #[serde(default = "default::cache_refill::threshold")]
    pub threshold: f64,

    /// Recent filter layer count.
    #[serde(default = "default::cache_refill::recent_filter_layers")]
    pub recent_filter_layers: usize,

    /// Recent filter layer rotate interval.
    #[serde(default = "default::cache_refill::recent_filter_rotate_interval_ms")]
    pub recent_filter_rotate_interval_ms: usize,

    #[serde(default, flatten)]
    #[config_doc(omitted)]
    pub unrecognized: Unrecognized<Self>,
}

/// The subsection `[storage.data_file_cache]` and `[storage.meta_file_cache]` in `risingwave.toml`.
///
/// It's put at [`StorageConfig::data_file_cache`] and  [`StorageConfig::meta_file_cache`].
#[derive(Clone, Debug, Serialize, Deserialize, DefaultFromSerde, ConfigDoc)]
pub struct FileCacheConfig {
    #[serde(default = "default::file_cache::dir")]
    pub dir: String,

    #[serde(default = "default::file_cache::capacity_mb")]
    pub capacity_mb: usize,

    #[serde(default = "default::file_cache::file_capacity_mb")]
    pub file_capacity_mb: usize,

    #[serde(default = "default::file_cache::device_align")]
    pub device_align: usize,

    #[serde(default = "default::file_cache::device_io_size")]
    pub device_io_size: usize,

    #[serde(default = "default::file_cache::flushers")]
    pub flushers: usize,

    #[serde(default = "default::file_cache::reclaimers")]
    pub reclaimers: usize,

    #[serde(default = "default::file_cache::recover_concurrency")]
    pub recover_concurrency: usize,

    #[serde(default = "default::file_cache::lfu_window_to_cache_size_ratio")]
    pub lfu_window_to_cache_size_ratio: usize,

    #[serde(default = "default::file_cache::lfu_tiny_lru_capacity_ratio")]
    pub lfu_tiny_lru_capacity_ratio: f64,

    #[serde(default = "default::file_cache::insert_rate_limit_mb")]
    pub insert_rate_limit_mb: usize,

    #[serde(default = "default::file_cache::catalog_bits")]
    pub catalog_bits: usize,

    #[serde(default = "default::file_cache::compression")]
    pub compression: String,

    #[serde(default, flatten)]
    #[config_doc(omitted)]
    pub unrecognized: Unrecognized<Self>,
}

#[derive(Debug, Default, Clone, Copy, ValueEnum, Serialize, Deserialize)]
pub enum AsyncStackTraceOption {
    /// Disabled.
    Off,
    /// Enabled with basic instruments.
    On,
    /// Enabled with extra verbose instruments in release build.
    /// Behaves the same as `on` in debug build due to performance concern.
    #[default]
    #[clap(alias = "verbose")]
    ReleaseVerbose,
}

impl AsyncStackTraceOption {
    pub fn is_verbose(self) -> Option<bool> {
        match self {
            Self::Off => None,
            Self::On => Some(false),
            Self::ReleaseVerbose => Some(!cfg!(debug_assertions)),
        }
    }
}

#[derive(Debug, Default, Clone, Copy, ValueEnum)]
pub enum CompactorMode {
    #[default]
    #[clap(alias = "dedicated")]
    Dedicated,

    #[clap(alias = "shared")]
    Shared,
}

#[derive(Clone, Debug, Serialize, Deserialize, DefaultFromSerde, ConfigDoc)]
pub struct HeapProfilingConfig {
    /// Enable to auto dump heap profile when memory usage is high
    #[serde(default = "default::heap_profiling::enable_auto")]
    pub enable_auto: bool,

    /// The proportion (number between 0 and 1) of memory usage to trigger heap profile dump
    #[serde(default = "default::heap_profiling::threshold_auto")]
    pub threshold_auto: f32,

    /// The directory to dump heap profile. If empty, the prefix in `MALLOC_CONF` will be used
    #[serde(default = "default::heap_profiling::dir")]
    pub dir: String,
}

/// The subsections `[streaming.developer]`.
///
/// It is put at [`StreamingConfig::developer`].
#[derive(Clone, Debug, Serialize, Deserialize, DefaultFromSerde, ConfigDoc)]
pub struct StreamingDeveloperConfig {
    /// Set to true to enable per-executor row count metrics. This will produce a lot of timeseries
    /// and might affect the prometheus performance. If you only need actor input and output
    /// rows data, see `stream_actor_in_record_cnt` and `stream_actor_out_record_cnt` instead.
    #[serde(default = "default::developer::stream_enable_executor_row_count")]
    pub enable_executor_row_count: bool,

    /// The capacity of the chunks in the channel that connects between `ConnectorSource` and
    /// `SourceExecutor`.
    #[serde(default = "default::developer::connector_message_buffer_size")]
    pub connector_message_buffer_size: usize,

    /// Limit number of the cached entries in an extreme aggregation call.
    #[serde(default = "default::developer::unsafe_stream_extreme_cache_size")]
    pub unsafe_extreme_cache_size: usize,

    /// The maximum size of the chunk produced by executor at a time.
    #[serde(default = "default::developer::stream_chunk_size")]
    pub chunk_size: usize,

    /// The initial permits that a channel holds, i.e., the maximum row count can be buffered in
    /// the channel.
    #[serde(default = "default::developer::stream_exchange_initial_permits")]
    pub exchange_initial_permits: usize,

    /// The permits that are batched to add back, for reducing the backward `AddPermits` messages
    /// in remote exchange.
    #[serde(default = "default::developer::stream_exchange_batched_permits")]
    pub exchange_batched_permits: usize,

    /// The maximum number of concurrent barriers in an exchange channel.
    #[serde(default = "default::developer::stream_exchange_concurrent_barriers")]
    pub exchange_concurrent_barriers: usize,

    /// The concurrency for dispatching messages to different downstream jobs.
    ///
    /// - `1` means no concurrency, i.e., dispatch messages to downstream jobs one by one.
    /// - `0` means unlimited concurrency.
    #[serde(default = "default::developer::stream_exchange_concurrent_dispatchers")]
    pub exchange_concurrent_dispatchers: usize,

    /// The initial permits for a dml channel, i.e., the maximum row count can be buffered in
    /// the channel.
    #[serde(default = "default::developer::stream_dml_channel_initial_permits")]
    pub dml_channel_initial_permits: usize,

    /// The max heap size of dirty groups of `HashAggExecutor`.
    #[serde(default = "default::developer::stream_hash_agg_max_dirty_groups_heap_size")]
    pub hash_agg_max_dirty_groups_heap_size: usize,

    #[serde(default = "default::developer::memory_controller_threshold_aggressive")]
    pub memory_controller_threshold_aggressive: f64,

    #[serde(default = "default::developer::memory_controller_threshold_graceful")]
    pub memory_controller_threshold_graceful: f64,

    #[serde(default = "default::developer::memory_controller_threshold_stable")]
    pub memory_controller_threshold_stable: f64,

    #[serde(default = "default::developer::memory_controller_eviction_factor_aggressive")]
    pub memory_controller_eviction_factor_aggressive: f64,

    #[serde(default = "default::developer::memory_controller_eviction_factor_graceful")]
    pub memory_controller_eviction_factor_graceful: f64,

    #[serde(default = "default::developer::memory_controller_eviction_factor_stable")]
    pub memory_controller_eviction_factor_stable: f64,

    #[serde(default = "default::developer::memory_controller_sequence_tls_step")]
    pub memory_controller_sequence_tls_step: u64,

    #[serde(default = "default::developer::memory_controller_sequence_tls_lag")]
    pub memory_controller_sequence_tls_lag: u64,

    #[serde(default = "default::developer::stream_enable_arrangement_backfill")]
    /// Enable arrangement backfill
    /// If true, the arrangement backfill will be disabled,
    /// even if session variable set.
    pub enable_arrangement_backfill: bool,

    #[serde(default = "default::developer::stream_high_join_amplification_threshold")]
    /// If number of hash join matches exceeds this threshold number,
    /// it will be logged.
    pub high_join_amplification_threshold: usize,
}

/// The subsections `[batch.developer]`.
///
/// It is put at [`BatchConfig::developer`].
#[derive(Clone, Debug, Serialize, Deserialize, DefaultFromSerde, ConfigDoc)]
pub struct BatchDeveloperConfig {
    /// The capacity of the chunks in the channel that connects between `ConnectorSource` and
    /// `SourceExecutor`.
    #[serde(default = "default::developer::connector_message_buffer_size")]
    pub connector_message_buffer_size: usize,

    /// The size of the channel used for output to exchange/shuffle.
    #[serde(default = "default::developer::batch_output_channel_size")]
    pub output_channel_size: usize,

    /// The size of a chunk produced by `RowSeqScanExecutor`
    #[serde(default = "default::developer::batch_chunk_size")]
    pub chunk_size: usize,
}

macro_rules! define_system_config {
    ($({ $field:ident, $type:ty, $default:expr, $is_mutable:expr, $doc:literal, $($rest:tt)* },)*) => {
        paste::paste!(
            /// The section `[system]` in `risingwave.toml`. All these fields are used to initialize the system
            /// parameters persisted in Meta store. Most fields are for testing purpose only and should not be
            /// documented.
            #[derive(Clone, Debug, Serialize, Deserialize, DefaultFromSerde, ConfigDoc)]
            pub struct SystemConfig {
                $(
                    #[doc = $doc]
                    #[serde(default = "default::system::" $field "_opt")]
                    pub $field: Option<$type>,
                )*
            }
        );
    };
}

for_all_params!(define_system_config);

/// The subsections `[storage.object_store]`.
#[derive(Clone, Debug, Serialize, Deserialize, DefaultFromSerde)]
pub struct ObjectStoreConfig {
    #[serde(default = "default::object_store_config::object_store_set_atomic_write_dir")]
    pub object_store_set_atomic_write_dir: bool,

    #[serde(default)]
    pub retry: ObjectStoreRetryConfig,

    #[serde(default)]
    pub s3: S3ObjectStoreConfig,
}

impl ObjectStoreConfig {
    pub fn set_atomic_write_dir(&mut self) {
        self.object_store_set_atomic_write_dir = true;
    }
}

/// The subsections `[storage.object_store.s3]`.
#[derive(Clone, Debug, Serialize, Deserialize, DefaultFromSerde)]
pub struct S3ObjectStoreConfig {
    #[serde(default = "default::object_store_config::s3::object_store_keepalive_ms")]
    pub object_store_keepalive_ms: Option<u64>,
    #[serde(default = "default::object_store_config::s3::object_store_recv_buffer_size")]
    pub object_store_recv_buffer_size: Option<usize>,
    #[serde(default = "default::object_store_config::s3::object_store_send_buffer_size")]
    pub object_store_send_buffer_size: Option<usize>,
    #[serde(default = "default::object_store_config::s3::object_store_nodelay")]
    pub object_store_nodelay: Option<bool>,
    /// For backwards compatibility, users should use `S3ObjectStoreDeveloperConfig` instead.
    #[serde(
        default = "default::object_store_config::s3::developer::object_store_retry_unknown_service_error"
    )]
    pub retry_unknown_service_error: bool,
    #[serde(default = "default::object_store_config::s3::identity_resolution_timeout_s")]
    pub identity_resolution_timeout_s: u64,
    #[serde(default)]
    pub developer: S3ObjectStoreDeveloperConfig,
}

/// The subsections `[storage.object_store.s3.developer]`.
#[derive(Clone, Debug, Serialize, Deserialize, DefaultFromSerde)]
pub struct S3ObjectStoreDeveloperConfig {
    /// Whether to retry s3 sdk error from which no error metadata is provided.
    #[serde(
        default = "default::object_store_config::s3::developer::object_store_retry_unknown_service_error"
    )]
    pub object_store_retry_unknown_service_error: bool,
    /// An array of error codes that should be retried.
    /// e.g. `["SlowDown", "TooManyRequests"]`
    #[serde(
        default = "default::object_store_config::s3::developer::object_store_retryable_service_error_codes"
    )]
    pub object_store_retryable_service_error_codes: Vec<String>,

    #[serde(default = "default::object_store_config::s3::developer::use_opendal")]
    pub use_opendal: bool,
}

#[derive(Clone, Debug, Serialize, Deserialize, DefaultFromSerde)]
pub struct ObjectStoreRetryConfig {
    #[serde(default = "default::object_store_config::object_store_req_backoff_interval_ms")]
    pub req_backoff_interval_ms: u64,
    #[serde(default = "default::object_store_config::object_store_req_backoff_max_delay_ms")]
    pub req_backoff_max_delay_ms: u64,
    #[serde(default = "default::object_store_config::object_store_req_backoff_factor")]
    pub req_backoff_factor: u64,

    // upload
    #[serde(default = "default::object_store_config::object_store_upload_attempt_timeout_ms")]
    pub upload_attempt_timeout_ms: u64,
    #[serde(default = "default::object_store_config::object_store_upload_retry_attempts")]
    pub upload_retry_attempts: usize,

    // streaming_upload_init + streaming_upload
    #[serde(
        default = "default::object_store_config::object_store_streaming_upload_attempt_timeout_ms"
    )]
    pub streaming_upload_attempt_timeout_ms: u64,
    #[serde(
        default = "default::object_store_config::object_store_streaming_upload_retry_attempts"
    )]
    pub streaming_upload_retry_attempts: usize,

    // read
    #[serde(default = "default::object_store_config::object_store_read_attempt_timeout_ms")]
    pub read_attempt_timeout_ms: u64,
    #[serde(default = "default::object_store_config::object_store_read_retry_attempts")]
    pub read_retry_attempts: usize,

    // streaming_read_init + streaming_read
    #[serde(
        default = "default::object_store_config::object_store_streaming_read_attempt_timeout_ms"
    )]
    pub streaming_read_attempt_timeout_ms: u64,
    #[serde(default = "default::object_store_config::object_store_streaming_read_retry_attempts")]
    pub streaming_read_retry_attempts: usize,

    // metadata
    #[serde(default = "default::object_store_config::object_store_metadata_attempt_timeout_ms")]
    pub metadata_attempt_timeout_ms: u64,
    #[serde(default = "default::object_store_config::object_store_metadata_retry_attempts")]
    pub metadata_retry_attempts: usize,

    // delete
    #[serde(default = "default::object_store_config::object_store_delete_attempt_timeout_ms")]
    pub delete_attempt_timeout_ms: u64,
    #[serde(default = "default::object_store_config::object_store_delete_retry_attempts")]
    pub delete_retry_attempts: usize,

    // delete_object
    #[serde(
        default = "default::object_store_config::object_store_delete_objects_attempt_timeout_ms"
    )]
    pub delete_objects_attempt_timeout_ms: u64,
    #[serde(default = "default::object_store_config::object_store_delete_objects_retry_attempts")]
    pub delete_objects_retry_attempts: usize,

    // list
    #[serde(default = "default::object_store_config::object_store_list_attempt_timeout_ms")]
    pub list_attempt_timeout_ms: u64,
    #[serde(default = "default::object_store_config::object_store_list_retry_attempts")]
    pub list_retry_attempts: usize,
}

impl SystemConfig {
    #![allow(deprecated)]
    pub fn into_init_system_params(self) -> SystemParams {
        macro_rules! fields {
            ($({ $field:ident, $($rest:tt)* },)*) => {
                SystemParams {
                    $($field: self.$field,)*
                    ..Default::default() // deprecated fields
                }
            };
        }

        let mut system_params = for_all_params!(fields);

        // Initialize backup_storage_url and backup_storage_directory if not set.
        if let Some(state_store) = &system_params.state_store
            && let Some(data_directory) = &system_params.data_directory
        {
            if system_params.backup_storage_url.is_none() {
                if let Some(hummock_state_store) = state_store.strip_prefix("hummock+") {
                    system_params.backup_storage_url = Some(hummock_state_store.to_owned());
                } else {
                    system_params.backup_storage_url = Some("memory".to_string());
                }
                tracing::info!("initialize backup_storage_url based on state_store");
            }
            if system_params.backup_storage_directory.is_none() {
                system_params.backup_storage_directory = Some(format!("{data_directory}/backup"));
                tracing::info!("initialize backup_storage_directory based on data_directory");
            }
        }
        system_params
    }
}

pub mod default {
    pub mod meta {
        use crate::config::{DefaultParallelism, MetaBackend};

        pub fn min_sst_retention_time_sec() -> u64 {
            86400
        }

        pub fn full_gc_interval_sec() -> u64 {
            86400
        }

        pub fn collect_gc_watermark_spin_interval_sec() -> u64 {
            5
        }

        pub fn periodic_compaction_interval_sec() -> u64 {
            60
        }

        pub fn vacuum_interval_sec() -> u64 {
            30
        }

        pub fn vacuum_spin_interval_ms() -> u64 {
            10
        }

        pub fn hummock_version_checkpoint_interval_sec() -> u64 {
            30
        }

        pub fn enable_hummock_data_archive() -> bool {
            false
        }

        pub fn min_delta_log_num_for_hummock_version_checkpoint() -> u64 {
            10
        }

        pub fn max_heartbeat_interval_sec() -> u32 {
            60
        }

        pub fn meta_leader_lease_secs() -> u64 {
            30
        }

        pub fn default_parallelism() -> DefaultParallelism {
            DefaultParallelism::Full
        }

        pub fn node_num_monitor_interval_sec() -> u64 {
            10
        }

        pub fn backend() -> MetaBackend {
            MetaBackend::Mem
        }

        pub fn periodic_space_reclaim_compaction_interval_sec() -> u64 {
            3600 // 60min
        }

        pub fn periodic_ttl_reclaim_compaction_interval_sec() -> u64 {
            1800 // 30mi
        }

        pub fn periodic_split_compact_group_interval_sec() -> u64 {
            10 // 10s
        }

        pub fn periodic_tombstone_reclaim_compaction_interval_sec() -> u64 {
            600
        }

        pub fn move_table_size_limit() -> u64 {
            10 * 1024 * 1024 * 1024 // 10GB
        }

        pub fn split_group_size_limit() -> u64 {
            64 * 1024 * 1024 * 1024 // 64GB
        }

        pub fn partition_vnode_count() -> u32 {
            16
        }

        pub fn table_write_throughput_threshold() -> u64 {
            16 * 1024 * 1024 // 16MB
        }

        pub fn min_table_split_write_throughput() -> u64 {
            4 * 1024 * 1024 // 4MB
        }

        pub fn compaction_task_max_heartbeat_interval_secs() -> u64 {
            30 // 30s
        }

        pub fn compaction_task_max_progress_interval_secs() -> u64 {
            60 * 10 // 10min
        }

        pub fn cut_table_size_limit() -> u64 {
            1024 * 1024 * 1024 // 1GB
        }

        pub fn hybrid_partition_vnode_count() -> u32 {
            4
        }

        pub fn compact_task_table_size_partition_threshold_low() -> u64 {
            128 * 1024 * 1024 // 128MB
        }

        pub fn compact_task_table_size_partition_threshold_high() -> u64 {
            512 * 1024 * 1024 // 512MB
        }

        pub fn event_log_enabled() -> bool {
            true
        }

        pub fn event_log_channel_max_size() -> u32 {
            10
        }

        pub fn parallelism_control_batch_size() -> usize {
            10
        }

        pub fn parallelism_control_trigger_period_sec() -> u64 {
            10
        }

        pub fn parallelism_control_trigger_first_delay_sec() -> u64 {
            30
        }

        pub fn enable_dropped_column_reclaim() -> bool {
            false
        }

        pub fn secret_store_private_key() -> Vec<u8> {
            "demo-secret-private-key".as_bytes().to_vec()
        }
    }

    pub mod server {
        use crate::config::MetricLevel;

        pub fn heartbeat_interval_ms() -> u32 {
            1000
        }

        pub fn connection_pool_size() -> u16 {
            16
        }

        pub fn metrics_level() -> MetricLevel {
            MetricLevel::Info
        }

        pub fn telemetry_enabled() -> bool {
            true
        }

        pub fn grpc_max_reset_stream_size() -> u32 {
            200
        }
    }

    pub mod storage {
        pub fn share_buffers_sync_parallelism() -> u32 {
            1
        }

        pub fn share_buffer_compaction_worker_threads_number() -> u32 {
            4
        }

        pub fn shared_buffer_capacity_mb() -> usize {
            1024
        }

        pub fn shared_buffer_flush_ratio() -> f32 {
            0.8
        }

        pub fn imm_merge_threshold() -> usize {
            0 // disable
        }

        pub fn write_conflict_detection_enabled() -> bool {
            cfg!(debug_assertions)
        }

        pub fn block_cache_capacity_mb() -> usize {
            512
        }

        pub fn high_priority_ratio_in_percent() -> usize {
            70
        }

        pub fn window_capacity_ratio_in_percent() -> usize {
            10
        }

        pub fn protected_capacity_ratio_in_percent() -> usize {
            80
        }

        pub fn cmsketch_eps() -> f64 {
            0.002
        }

        pub fn cmsketch_confidence() -> f64 {
            0.95
        }

        pub fn small_queue_capacity_ratio_in_percent() -> usize {
            10
        }

        pub fn ghost_queue_capacity_ratio_in_percent() -> usize {
            1000
        }

        pub fn small_to_main_freq_threshold() -> u8 {
            1
        }

        pub fn meta_cache_capacity_mb() -> usize {
            128
        }

        pub fn disable_remote_compactor() -> bool {
            false
        }

        pub fn share_buffer_upload_concurrency() -> usize {
            8
        }

        pub fn compactor_memory_limit_mb() -> usize {
            512
        }

        pub fn compactor_max_task_multiplier() -> f32 {
            3.0000
        }

        pub fn compactor_memory_available_proportion() -> f64 {
            0.8
        }

        pub fn sstable_id_remote_fetch_number() -> u32 {
            10
        }

        pub fn min_sstable_size_mb() -> u32 {
            32
        }

        pub fn min_sst_size_for_streaming_upload() -> u64 {
            // 32MB
            32 * 1024 * 1024
        }

        pub fn max_sub_compaction() -> u32 {
            4
        }

        pub fn max_concurrent_compaction_task_number() -> u64 {
            16
        }

        pub fn max_preload_wait_time_mill() -> u64 {
            0
        }

        pub fn max_version_pinning_duration_sec() -> u64 {
            3 * 3600
        }

        pub fn compactor_max_sst_key_count() -> u64 {
            2 * 1024 * 1024 // 200w
        }

        pub fn compact_iter_recreate_timeout_ms() -> u64 {
            10 * 60 * 1000
        }

        pub fn compactor_iter_max_io_retry_times() -> usize {
            8
        }

        pub fn compactor_max_sst_size() -> u64 {
            512 * 1024 * 1024 // 512m
        }

        pub fn enable_fast_compaction() -> bool {
            true
        }

        pub fn check_compaction_result() -> bool {
            false
        }

        pub fn max_preload_io_retry_times() -> usize {
            3
        }

        pub fn mem_table_spill_threshold() -> usize {
            4 << 20
        }

        pub fn compactor_fast_max_compact_delete_ratio() -> u32 {
            40
        }

        pub fn compactor_fast_max_compact_task_size() -> u64 {
            2 * 1024 * 1024 * 1024 // 2g
        }

        pub fn max_prefetch_block_number() -> usize {
            16
        }
    }

    pub mod streaming {
        use crate::config::AsyncStackTraceOption;

        pub fn in_flight_barrier_nums() -> usize {
            // quick fix
            // TODO: remove this limitation from code
            10000
        }

        pub fn async_stack_trace() -> AsyncStackTraceOption {
            AsyncStackTraceOption::default()
        }

        pub fn unique_user_stream_errors() -> usize {
            10
        }

        pub fn unsafe_enable_strict_consistency() -> bool {
            true
        }
    }

    pub mod file_cache {
        pub fn dir() -> String {
            "".to_string()
        }

        pub fn capacity_mb() -> usize {
            1024
        }

        pub fn file_capacity_mb() -> usize {
            64
        }

        pub fn device_align() -> usize {
            4096
        }

        pub fn device_io_size() -> usize {
            16 * 1024
        }

        pub fn flushers() -> usize {
            4
        }

        pub fn reclaimers() -> usize {
            4
        }

        pub fn recover_concurrency() -> usize {
            8
        }

        pub fn lfu_window_to_cache_size_ratio() -> usize {
            1
        }

        pub fn lfu_tiny_lru_capacity_ratio() -> f64 {
            0.01
        }

        pub fn insert_rate_limit_mb() -> usize {
            0
        }

        pub fn catalog_bits() -> usize {
            6
        }

        pub fn compression() -> String {
            "none".to_string()
        }
    }

    pub mod cache_refill {
        pub fn data_refill_levels() -> Vec<u32> {
            vec![]
        }

        pub fn timeout_ms() -> u64 {
            6000
        }

        pub fn concurrency() -> usize {
            10
        }

        pub fn unit() -> usize {
            64
        }

        pub fn threshold() -> f64 {
            0.5
        }

        pub fn recent_filter_layers() -> usize {
            6
        }

        pub fn recent_filter_rotate_interval_ms() -> usize {
            10000
        }
    }

    pub mod heap_profiling {
        pub fn enable_auto() -> bool {
            true
        }

        pub fn threshold_auto() -> f32 {
            0.9
        }

        pub fn dir() -> String {
            "./".to_string()
        }
    }

    pub mod developer {
        pub fn meta_cached_traces_num() -> u32 {
            256
        }

        pub fn meta_cached_traces_memory_limit_bytes() -> usize {
            1 << 27 // 128 MiB
        }

        pub fn batch_output_channel_size() -> usize {
            64
        }

        pub fn batch_chunk_size() -> usize {
            1024
        }

        pub fn stream_enable_executor_row_count() -> bool {
            false
        }

        pub fn connector_message_buffer_size() -> usize {
            16
        }

        pub fn unsafe_stream_extreme_cache_size() -> usize {
            10
        }

        pub fn stream_chunk_size() -> usize {
            256
        }

        pub fn stream_exchange_initial_permits() -> usize {
            2048
        }

        pub fn stream_exchange_batched_permits() -> usize {
            256
        }

        pub fn stream_exchange_concurrent_barriers() -> usize {
            1
        }

        pub fn stream_exchange_concurrent_dispatchers() -> usize {
            0
        }

        pub fn stream_dml_channel_initial_permits() -> usize {
            32768
        }

        pub fn stream_hash_agg_max_dirty_groups_heap_size() -> usize {
            64 << 20 // 64MB
        }

        pub fn enable_trivial_move() -> bool {
            true
        }

        pub fn enable_check_task_level_overlap() -> bool {
            false
        }

        pub fn max_trivial_move_task_count_per_loop() -> usize {
            256
        }

        pub fn max_get_task_probe_times() -> usize {
            5
        }

        pub fn memory_controller_threshold_aggressive() -> f64 {
            0.9
        }

        pub fn memory_controller_threshold_graceful() -> f64 {
            0.8
        }

        pub fn memory_controller_threshold_stable() -> f64 {
            0.7
        }

        pub fn memory_controller_eviction_factor_aggressive() -> f64 {
            2.0
        }

        pub fn memory_controller_eviction_factor_graceful() -> f64 {
            1.5
        }

        pub fn memory_controller_eviction_factor_stable() -> f64 {
            1.0
        }

        pub fn memory_controller_sequence_tls_step() -> u64 {
            128
        }

        pub fn memory_controller_sequence_tls_lag() -> u64 {
            32
        }

        pub fn stream_enable_arrangement_backfill() -> bool {
            true
        }

        pub fn stream_high_join_amplification_threshold() -> usize {
            2048
        }
    }

    pub use crate::system_param::default as system;

    pub mod batch {
        pub fn enable_barrier_read() -> bool {
            false
        }

        pub fn enable_spill() -> bool {
            true
        }

        pub fn statement_timeout_in_sec() -> u32 {
            // 1 hour
            60 * 60
        }

        pub fn frontend_compute_runtime_worker_threads() -> usize {
            4
        }

        pub fn mask_worker_temporary_secs() -> usize {
            30
        }

        pub fn redact_sql_option_keywords() -> Vec<String> {
            [
                "credential",
                "key",
                "password",
                "private",
                "secret",
                "token",
            ]
            .into_iter()
            .map(str::to_string)
            .collect()
        }
    }

    pub mod compaction_config {
        const DEFAULT_MAX_COMPACTION_BYTES: u64 = 2 * 1024 * 1024 * 1024; // 2GB
        const DEFAULT_MIN_COMPACTION_BYTES: u64 = 128 * 1024 * 1024; // 128MB
        const DEFAULT_MAX_BYTES_FOR_LEVEL_BASE: u64 = 512 * 1024 * 1024; // 512MB

        // decrease this configure when the generation of checkpoint barrier is not frequent.
        const DEFAULT_TIER_COMPACT_TRIGGER_NUMBER: u64 = 12;
        const DEFAULT_TARGET_FILE_SIZE_BASE: u64 = 32 * 1024 * 1024;
        // 32MB
        const DEFAULT_MAX_SUB_COMPACTION: u32 = 4;
        const DEFAULT_LEVEL_MULTIPLIER: u64 = 5;
        const DEFAULT_MAX_SPACE_RECLAIM_BYTES: u64 = 512 * 1024 * 1024; // 512MB;
        const DEFAULT_LEVEL0_STOP_WRITE_THRESHOLD_SUB_LEVEL_NUMBER: u64 = 300;
        const DEFAULT_MAX_COMPACTION_FILE_COUNT: u64 = 100;
        const DEFAULT_MIN_SUB_LEVEL_COMPACT_LEVEL_COUNT: u32 = 3;
        const DEFAULT_MIN_OVERLAPPING_SUB_LEVEL_COMPACT_LEVEL_COUNT: u32 = 12;
        const DEFAULT_TOMBSTONE_RATIO_PERCENT: u32 = 40;
        const DEFAULT_EMERGENCY_PICKER: bool = true;

        use crate::catalog::hummock::CompactionFilterFlag;

        pub fn max_bytes_for_level_base() -> u64 {
            DEFAULT_MAX_BYTES_FOR_LEVEL_BASE
        }

        pub fn max_bytes_for_level_multiplier() -> u64 {
            DEFAULT_LEVEL_MULTIPLIER
        }

        pub fn max_compaction_bytes() -> u64 {
            DEFAULT_MAX_COMPACTION_BYTES
        }

        pub fn sub_level_max_compaction_bytes() -> u64 {
            DEFAULT_MIN_COMPACTION_BYTES
        }

        pub fn level0_tier_compact_file_number() -> u64 {
            DEFAULT_TIER_COMPACT_TRIGGER_NUMBER
        }

        pub fn target_file_size_base() -> u64 {
            DEFAULT_TARGET_FILE_SIZE_BASE
        }

        pub fn compaction_filter_mask() -> u32 {
            (CompactionFilterFlag::STATE_CLEAN | CompactionFilterFlag::TTL).into()
        }

        pub fn max_sub_compaction() -> u32 {
            DEFAULT_MAX_SUB_COMPACTION
        }

        pub fn level0_stop_write_threshold_sub_level_number() -> u64 {
            DEFAULT_LEVEL0_STOP_WRITE_THRESHOLD_SUB_LEVEL_NUMBER
        }

        pub fn level0_sub_level_compact_level_count() -> u32 {
            DEFAULT_MIN_SUB_LEVEL_COMPACT_LEVEL_COUNT
        }

        pub fn level0_overlapping_sub_level_compact_level_count() -> u32 {
            DEFAULT_MIN_OVERLAPPING_SUB_LEVEL_COMPACT_LEVEL_COUNT
        }

        pub fn max_space_reclaim_bytes() -> u64 {
            DEFAULT_MAX_SPACE_RECLAIM_BYTES
        }

        pub fn level0_max_compact_file_number() -> u64 {
            DEFAULT_MAX_COMPACTION_FILE_COUNT
        }

        pub fn tombstone_reclaim_ratio() -> u32 {
            DEFAULT_TOMBSTONE_RATIO_PERCENT
        }

        pub fn enable_emergency_picker() -> bool {
            DEFAULT_EMERGENCY_PICKER
        }
    }

    pub mod object_store_config {
        const DEFAULT_REQ_BACKOFF_INTERVAL_MS: u64 = 1000; // 1s
        const DEFAULT_REQ_BACKOFF_MAX_DELAY_MS: u64 = 10 * 1000; // 10s
        const DEFAULT_REQ_MAX_RETRY_ATTEMPTS: usize = 3;

        pub fn object_store_set_atomic_write_dir() -> bool {
            false
        }

        pub fn object_store_req_backoff_interval_ms() -> u64 {
            DEFAULT_REQ_BACKOFF_INTERVAL_MS
        }

        pub fn object_store_req_backoff_max_delay_ms() -> u64 {
            DEFAULT_REQ_BACKOFF_MAX_DELAY_MS // 10s
        }

        pub fn object_store_req_backoff_factor() -> u64 {
            2
        }

        pub fn object_store_upload_attempt_timeout_ms() -> u64 {
            8 * 1000 // 8s
        }

        pub fn object_store_upload_retry_attempts() -> usize {
            DEFAULT_REQ_MAX_RETRY_ATTEMPTS
        }

        // init + upload_part + finish
        pub fn object_store_streaming_upload_attempt_timeout_ms() -> u64 {
            5 * 1000 // 5s
        }

        pub fn object_store_streaming_upload_retry_attempts() -> usize {
            DEFAULT_REQ_MAX_RETRY_ATTEMPTS
        }

        // tips: depend on block_size
        pub fn object_store_read_attempt_timeout_ms() -> u64 {
            8 * 1000 // 8s
        }

        pub fn object_store_read_retry_attempts() -> usize {
            DEFAULT_REQ_MAX_RETRY_ATTEMPTS
        }

        pub fn object_store_streaming_read_attempt_timeout_ms() -> u64 {
            3 * 1000 // 3s
        }

        pub fn object_store_streaming_read_retry_attempts() -> usize {
            DEFAULT_REQ_MAX_RETRY_ATTEMPTS
        }

        pub fn object_store_metadata_attempt_timeout_ms() -> u64 {
            60 * 1000 // 1min
        }

        pub fn object_store_metadata_retry_attempts() -> usize {
            DEFAULT_REQ_MAX_RETRY_ATTEMPTS
        }

        pub fn object_store_delete_attempt_timeout_ms() -> u64 {
            5 * 1000
        }

        pub fn object_store_delete_retry_attempts() -> usize {
            DEFAULT_REQ_MAX_RETRY_ATTEMPTS
        }

        // tips: depend on batch size
        pub fn object_store_delete_objects_attempt_timeout_ms() -> u64 {
            5 * 1000
        }

        pub fn object_store_delete_objects_retry_attempts() -> usize {
            DEFAULT_REQ_MAX_RETRY_ATTEMPTS
        }

        pub fn object_store_list_attempt_timeout_ms() -> u64 {
            10 * 60 * 1000
        }

        pub fn object_store_list_retry_attempts() -> usize {
            DEFAULT_REQ_MAX_RETRY_ATTEMPTS
        }

        pub mod s3 {
            const DEFAULT_IDENTITY_RESOLUTION_TIMEOUT_S: u64 = 5;

            const DEFAULT_KEEPALIVE_MS: u64 = 600 * 1000; // 10min

            pub fn object_store_keepalive_ms() -> Option<u64> {
                Some(DEFAULT_KEEPALIVE_MS) // 10min
            }

            pub fn object_store_recv_buffer_size() -> Option<usize> {
                Some(1 << 21) // 2m
            }

            pub fn object_store_send_buffer_size() -> Option<usize> {
                None
            }

            pub fn object_store_nodelay() -> Option<bool> {
                Some(true)
            }

            pub fn identity_resolution_timeout_s() -> u64 {
                DEFAULT_IDENTITY_RESOLUTION_TIMEOUT_S
            }

            pub mod developer {
                use crate::util::env_var::env_var_is_true_or;

                const RW_USE_OPENDAL_FOR_S3: &str = "RW_USE_OPENDAL_FOR_S3";

                pub fn object_store_retry_unknown_service_error() -> bool {
                    false
                }

                pub fn object_store_retryable_service_error_codes() -> Vec<String> {
                    vec!["SlowDown".into(), "TooManyRequests".into()]
                }

                pub fn use_opendal() -> bool {
                    // TODO: deprecate this config when we are completely switch from aws sdk to opendal.
                    // The reason why we use !env_var_is_false_or(RW_USE_OPENDAL_FOR_S3, false) here is
                    // 1. Maintain compatibility so that there is no behavior change in cluster with RW_USE_OPENDAL_FOR_S3 set.
                    // 2. Change the default behavior to use opendal for s3 if RW_USE_OPENDAL_FOR_S3 is not set.
                    env_var_is_true_or(RW_USE_OPENDAL_FOR_S3, false)
                }
            }
        }
    }
}

#[derive(Debug, Clone)]
pub enum EvictionConfig {
    Lru(LruConfig),
    Lfu(LfuConfig),
    S3Fifo(S3FifoConfig),
}

impl EvictionConfig {
    pub fn for_test() -> Self {
        Self::Lru(LruConfig {
            high_priority_pool_ratio: 0.0,
        })
    }
}

impl From<EvictionConfig> for foyer::EvictionConfig {
    fn from(value: EvictionConfig) -> Self {
        match value {
            EvictionConfig::Lru(lru) => foyer::EvictionConfig::Lru(lru),
            EvictionConfig::Lfu(lfu) => foyer::EvictionConfig::Lfu(lfu),
            EvictionConfig::S3Fifo(s3fifo) => foyer::EvictionConfig::S3Fifo(s3fifo),
        }
    }
}

pub struct StorageMemoryConfig {
    pub block_cache_capacity_mb: usize,
    pub block_cache_shard_num: usize,
    pub meta_cache_capacity_mb: usize,
    pub meta_cache_shard_num: usize,
    pub shared_buffer_capacity_mb: usize,
    pub compactor_memory_limit_mb: usize,
    pub prefetch_buffer_capacity_mb: usize,
    pub block_cache_eviction_config: EvictionConfig,
    pub meta_cache_eviction_config: EvictionConfig,
}

pub const MAX_META_CACHE_SHARD_BITS: usize = 4;
pub const MIN_BUFFER_SIZE_PER_SHARD: usize = 256;
pub const MAX_BLOCK_CACHE_SHARD_BITS: usize = 6; // It means that there will be 64 shards lru-cache to avoid lock conflict.

pub fn extract_storage_memory_config(s: &RwConfig) -> StorageMemoryConfig {
    let block_cache_capacity_mb = s.storage.cache.block_cache_capacity_mb.unwrap_or(
        // adapt to old version
        s.storage
            .block_cache_capacity_mb
            .unwrap_or(default::storage::block_cache_capacity_mb()),
    );
    let meta_cache_capacity_mb = s.storage.cache.meta_cache_capacity_mb.unwrap_or(
        // adapt to old version
        s.storage
            .block_cache_capacity_mb
            .unwrap_or(default::storage::meta_cache_capacity_mb()),
    );
    let shared_buffer_capacity_mb = s
        .storage
        .shared_buffer_capacity_mb
        .unwrap_or(default::storage::shared_buffer_capacity_mb());
    let meta_cache_shard_num = s.storage.cache.meta_cache_shard_num.unwrap_or_else(|| {
        let mut shard_bits = MAX_META_CACHE_SHARD_BITS;
        while (meta_cache_capacity_mb >> shard_bits) < MIN_BUFFER_SIZE_PER_SHARD && shard_bits > 0 {
            shard_bits -= 1;
        }
        shard_bits
    });
    let block_cache_shard_num = s.storage.cache.block_cache_shard_num.unwrap_or_else(|| {
        let mut shard_bits = MAX_BLOCK_CACHE_SHARD_BITS;
        while (block_cache_capacity_mb >> shard_bits) < MIN_BUFFER_SIZE_PER_SHARD && shard_bits > 0
        {
            shard_bits -= 1;
        }
        shard_bits
    });
    let compactor_memory_limit_mb = s
        .storage
        .compactor_memory_limit_mb
        .unwrap_or(default::storage::compactor_memory_limit_mb());

    let get_eviction_config = |c: &CacheEvictionConfig| {
        match c {
            CacheEvictionConfig::Lru {
                high_priority_ratio_in_percent,
            } => EvictionConfig::Lru(LruConfig {
                high_priority_pool_ratio: high_priority_ratio_in_percent.unwrap_or(
                    // adapt to old version
                    s.storage
                        .high_priority_ratio_in_percent
                        .unwrap_or(default::storage::high_priority_ratio_in_percent()),
                ) as f64
                    / 100.0,
            }),
            CacheEvictionConfig::Lfu {
                window_capacity_ratio_in_percent,
                protected_capacity_ratio_in_percent,
                cmsketch_eps,
                cmsketch_confidence,
            } => EvictionConfig::Lfu(LfuConfig {
                window_capacity_ratio: window_capacity_ratio_in_percent
                    .unwrap_or(default::storage::window_capacity_ratio_in_percent())
                    as f64
                    / 100.0,
                protected_capacity_ratio: protected_capacity_ratio_in_percent
                    .unwrap_or(default::storage::protected_capacity_ratio_in_percent())
                    as f64
                    / 100.0,
                cmsketch_eps: cmsketch_eps.unwrap_or(default::storage::cmsketch_eps()),
                cmsketch_confidence: cmsketch_confidence
                    .unwrap_or(default::storage::cmsketch_confidence()),
            }),
            CacheEvictionConfig::S3Fifo {
                small_queue_capacity_ratio_in_percent,
                ghost_queue_capacity_ratio_in_percent,
                small_to_main_freq_threshold,
            } => EvictionConfig::S3Fifo(S3FifoConfig {
                small_queue_capacity_ratio: small_queue_capacity_ratio_in_percent
                    .unwrap_or(default::storage::small_queue_capacity_ratio_in_percent())
                    as f64
                    / 100.0,
                ghost_queue_capacity_ratio: ghost_queue_capacity_ratio_in_percent
                    .unwrap_or(default::storage::ghost_queue_capacity_ratio_in_percent())
                    as f64
                    / 100.0,
                small_to_main_freq_threshold: small_to_main_freq_threshold
                    .unwrap_or(default::storage::small_to_main_freq_threshold()),
            }),
        }
    };

    let block_cache_eviction_config = get_eviction_config(&s.storage.cache.block_cache_eviction);
    let meta_cache_eviction_config = get_eviction_config(&s.storage.cache.meta_cache_eviction);

    let prefetch_buffer_capacity_mb =
        s.storage
            .shared_buffer_capacity_mb
            .unwrap_or(match &block_cache_eviction_config {
                EvictionConfig::Lru(lru) => {
                    ((1.0 - lru.high_priority_pool_ratio) * block_cache_capacity_mb as f64) as usize
                }
                EvictionConfig::Lfu(lfu) => {
                    ((1.0 - lfu.protected_capacity_ratio) * block_cache_capacity_mb as f64) as usize
                }
                EvictionConfig::S3Fifo(s3fifo) => {
                    (s3fifo.small_queue_capacity_ratio * block_cache_capacity_mb as f64) as usize
                }
            });

    StorageMemoryConfig {
        block_cache_capacity_mb,
        block_cache_shard_num,
        meta_cache_capacity_mb,
        meta_cache_shard_num,
        shared_buffer_capacity_mb,
        compactor_memory_limit_mb,
        prefetch_buffer_capacity_mb,
        block_cache_eviction_config,
        meta_cache_eviction_config,
    }
}

#[derive(Clone, Debug, Serialize, Deserialize, DefaultFromSerde, ConfigDoc)]
pub struct CompactionConfig {
    #[serde(default = "default::compaction_config::max_bytes_for_level_base")]
    pub max_bytes_for_level_base: u64,
    #[serde(default = "default::compaction_config::max_bytes_for_level_multiplier")]
    pub max_bytes_for_level_multiplier: u64,
    #[serde(default = "default::compaction_config::max_compaction_bytes")]
    pub max_compaction_bytes: u64,
    #[serde(default = "default::compaction_config::sub_level_max_compaction_bytes")]
    pub sub_level_max_compaction_bytes: u64,
    #[serde(default = "default::compaction_config::level0_tier_compact_file_number")]
    pub level0_tier_compact_file_number: u64,
    #[serde(default = "default::compaction_config::target_file_size_base")]
    pub target_file_size_base: u64,
    #[serde(default = "default::compaction_config::compaction_filter_mask")]
    pub compaction_filter_mask: u32,
    #[serde(default = "default::compaction_config::max_sub_compaction")]
    pub max_sub_compaction: u32,
    #[serde(default = "default::compaction_config::level0_stop_write_threshold_sub_level_number")]
    pub level0_stop_write_threshold_sub_level_number: u64,
    #[serde(default = "default::compaction_config::level0_sub_level_compact_level_count")]
    pub level0_sub_level_compact_level_count: u32,
    #[serde(
        default = "default::compaction_config::level0_overlapping_sub_level_compact_level_count"
    )]
    pub level0_overlapping_sub_level_compact_level_count: u32,
    #[serde(default = "default::compaction_config::max_space_reclaim_bytes")]
    pub max_space_reclaim_bytes: u64,
    #[serde(default = "default::compaction_config::level0_max_compact_file_number")]
    pub level0_max_compact_file_number: u64,
    #[serde(default = "default::compaction_config::tombstone_reclaim_ratio")]
    pub tombstone_reclaim_ratio: u32,
    #[serde(default = "default::compaction_config::enable_emergency_picker")]
    pub enable_emergency_picker: bool,
}

#[cfg(test)]
mod tests {
    use super::*;

    /// This test ensures that `config/example.toml` is up-to-date with the default values specified
    /// in this file. Developer should run `./risedev generate-example-config` to update it if this
    /// test fails.
    #[test]
    fn test_example_up_to_date() {
        const HEADER: &str = "# This file is generated by ./risedev generate-example-config
# Check detailed comments in src/common/src/config.rs";

        let actual = expect_test::expect_file!["../../config/example.toml"];
        let default = toml::to_string(&RwConfig::default()).expect("failed to serialize");

        let expected = format!("{HEADER}\n\n{default}");
        actual.assert_eq(&expected);

        let expected = rw_config_to_markdown();
        let actual = expect_test::expect_file!["../../config/docs.md"];
        actual.assert_eq(&expected);
    }

    #[derive(Debug)]
    struct ConfigItemDoc {
        desc: String,
        default: String,
    }

    fn rw_config_to_markdown() -> String {
        let mut config_rustdocs = BTreeMap::<String, Vec<(String, String)>>::new();
        RwConfig::config_docs("".to_string(), &mut config_rustdocs);

        // Section -> Config Name -> ConfigItemDoc
        let mut configs: BTreeMap<String, BTreeMap<String, ConfigItemDoc>> = config_rustdocs
            .into_iter()
            .map(|(k, v)| {
                let docs: BTreeMap<String, ConfigItemDoc> = v
                    .into_iter()
                    .map(|(name, desc)| {
                        (
                            name,
                            ConfigItemDoc {
                                desc,
                                default: "".to_string(), // unset
                            },
                        )
                    })
                    .collect();
                (k, docs)
            })
            .collect();

        let toml_doc: BTreeMap<String, toml::Value> =
            toml::from_str(&toml::to_string(&RwConfig::default()).unwrap()).unwrap();
        toml_doc.into_iter().for_each(|(name, value)| {
            set_default_values("".to_string(), name, value, &mut configs);
        });

        let mut markdown = "# RisingWave System Configurations\n\n".to_string()
            + "This page is automatically generated by `./risedev generate-example-config`\n";
        for (section, configs) in configs {
            if configs.is_empty() {
                continue;
            }
            markdown.push_str(&format!("\n## {}\n\n", section));
            markdown.push_str("| Config | Description | Default |\n");
            markdown.push_str("|--------|-------------|---------|\n");
            for (config, doc) in configs {
                markdown.push_str(&format!(
                    "| {} | {} | {} |\n",
                    config, doc.desc, doc.default
                ));
            }
        }
        markdown
    }

    fn set_default_values(
        section: String,
        name: String,
        value: toml::Value,
        configs: &mut BTreeMap<String, BTreeMap<String, ConfigItemDoc>>,
    ) {
        // Set the default value if it's a config name-value pair, otherwise it's a sub-section (Table) that should be recursively processed.
        if let toml::Value::Table(table) = value {
            let section_configs: BTreeMap<String, toml::Value> =
                table.clone().into_iter().collect();
            let sub_section = if section.is_empty() {
                name
            } else {
                format!("{}.{}", section, name)
            };
            section_configs
                .into_iter()
                .for_each(|(k, v)| set_default_values(sub_section.clone(), k, v, configs))
        } else if let Some(t) = configs.get_mut(&section) {
            if let Some(item_doc) = t.get_mut(&name) {
                item_doc.default = format!("{}", value);
            }
        }
    }
}<|MERGE_RESOLUTION|>--- conflicted
+++ resolved
@@ -531,15 +531,12 @@
     #[serde(default = "default::batch::mask_worker_temporary_secs")]
     pub mask_worker_temporary_secs: usize,
 
-<<<<<<< HEAD
-=======
     /// Keywords on which SQL option redaction is based in the query log.
     /// A SQL option with a name containing any of these keywords will be redacted.
     #[serde(default = "default::batch::redact_sql_option_keywords")]
     pub redact_sql_option_keywords: Vec<String>,
 
     /// Enable the spill out to disk feature for batch queries.
->>>>>>> 05e2cb3a
     #[serde(default = "default::batch::enable_spill")]
     pub enable_spill: bool,
 }
