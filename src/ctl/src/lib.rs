--- conflicted
+++ resolved
@@ -381,21 +381,17 @@
             cmd_impl::meta::source_split_info(context).await?
         }
         Commands::Meta(MetaCommands::Reschedule {
+            from,
+            dry_run,
             plan,
             revision,
-<<<<<<< HEAD
-        }) => cmd_impl::meta::reschedule(context, plan, dry_run, revision).await?,
+        }) => cmd_impl::meta::reschedule(context, plan, revision, from, dry_run).await?,
         Commands::Meta(MetaCommands::Scale(ScaleCommands::Cordon { id })) => {
             cmd_impl::meta::update_schedulability(context, id, false).await?
         }
         Commands::Meta(MetaCommands::Scale(ScaleCommands::Uncordon { id })) => {
             cmd_impl::meta::update_schedulability(context, id, true).await?
         }
-=======
-            from,
-            dry_run,
-        }) => cmd_impl::meta::reschedule(context, plan, revision, from, dry_run).await?,
->>>>>>> 5e81521c
         Commands::Meta(MetaCommands::BackupMeta) => cmd_impl::meta::backup_meta(context).await?,
         Commands::Meta(MetaCommands::DeleteMetaSnapshots { snapshot_ids }) => {
             cmd_impl::meta::delete_meta_snapshots(context, &snapshot_ids).await?
