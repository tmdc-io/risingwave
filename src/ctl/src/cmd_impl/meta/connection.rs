--- conflicted
+++ resolved
@@ -16,37 +16,6 @@
 
 use crate::common::CtlContext;
 
-<<<<<<< HEAD
-pub async fn create_connection(
-    context: &CtlContext,
-    connection_name: String,
-    provider: String,
-    service_name: String,
-) -> anyhow::Result<()> {
-    let meta_client = context.meta_client().await?;
-    let (conn_id, _) = meta_client
-        .create_connection(
-            connection_name,
-            create_connection_request::Payload::PrivateLink(PrivateLink {
-                provider,
-                service_name,
-            }),
-        )
-        .await?;
-
-    println!("Create connection success id#{}", conn_id);
-    Ok(())
-}
-
-pub async fn drop_connection(context: &CtlContext, conn_name: String) -> anyhow::Result<()> {
-    let meta_client = context.meta_client().await?;
-    meta_client.drop_connection(&conn_name).await?;
-    println!("Drop connection {} success", conn_name);
-    Ok(())
-}
-
-=======
->>>>>>> 2e0a4e02
 pub async fn list_connections(context: &CtlContext) -> anyhow::Result<()> {
     let meta_client = context.meta_client().await?;
     let connections = meta_client.list_connections(None).await?;
