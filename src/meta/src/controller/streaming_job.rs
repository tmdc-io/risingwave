// Copyright 2024 RisingWave Labs
//
// Licensed under the Apache License, Version 2.0 (the "License");
// you may not use this file except in compliance with the License.
// You may obtain a copy of the License at
//
//     http://www.apache.org/licenses/LICENSE-2.0
//
// Unless required by applicable law or agreed to in writing, software
// distributed under the License is distributed on an "AS IS" BASIS,
// WITHOUT WARRANTIES OR CONDITIONS OF ANY KIND, either express or implied.
// See the License for the specific language governing permissions and
// limitations under the License.

use std::collections::{BTreeMap, BTreeSet, HashMap, HashSet};
use std::num::NonZeroUsize;

use itertools::Itertools;
use risingwave_common::bail;
use risingwave_common::buffer::Bitmap;
use risingwave_common::hash::{ActorMapping, ParallelUnitId, ParallelUnitMapping};
use risingwave_common::util::column_index_mapping::ColIndexMapping;
use risingwave_common::util::stream_graph_visitor::visit_stream_node;
use risingwave_meta_model_v2::actor::ActorStatus;
use risingwave_meta_model_v2::actor_dispatcher::DispatcherType;
use risingwave_meta_model_v2::fragment::StreamNode;
use risingwave_meta_model_v2::object::ObjectType;
use risingwave_meta_model_v2::prelude::{
    Actor, ActorDispatcher, Fragment, Index, Object, ObjectDependency, Sink, Source,
    StreamingJob as StreamingJobModel, Table,
};
use risingwave_meta_model_v2::{
    actor, actor_dispatcher, fragment, index, object, object_dependency, sink, source,
    streaming_job, subscription, table, ActorId, ActorUpstreamActors, CreateType, DatabaseId,
    ExprNodeArray, FragmentId, I32Array, IndexId, JobStatus, ObjectId, SchemaId, SourceId,
    StreamingParallelism, TableId, TableVersion, UserId,
};
use risingwave_pb::catalog::source::PbOptionalAssociatedTableId;
use risingwave_pb::catalog::table::{PbOptionalAssociatedSourceId, PbTableVersion};
use risingwave_pb::catalog::{PbCreateType, PbTable};
use risingwave_pb::meta::relation::PbRelationInfo;
use risingwave_pb::meta::subscribe_response::{
    Info as NotificationInfo, Operation as NotificationOperation, Operation,
};
use risingwave_pb::meta::table_fragments::PbActorStatus;
use risingwave_pb::meta::{
    FragmentParallelUnitMapping, PbRelation, PbRelationGroup, PbTableFragments,
};
use risingwave_pb::source::{PbConnectorSplit, PbConnectorSplits};
use risingwave_pb::stream_plan::stream_fragment_graph::Parallelism;
use risingwave_pb::stream_plan::stream_node::PbNodeBody;
use risingwave_pb::stream_plan::update_mutation::PbMergeUpdate;
use risingwave_pb::stream_plan::{
    PbDispatcher, PbDispatcherType, PbFragmentTypeFlag, PbStreamActor,
};
use sea_orm::sea_query::SimpleExpr;
use sea_orm::ActiveValue::Set;
use sea_orm::{
    ActiveEnum, ActiveModelTrait, ColumnTrait, DatabaseTransaction, EntityTrait, IntoActiveModel,
    JoinType, ModelTrait, NotSet, PaginatorTrait, QueryFilter, QuerySelect, RelationTrait,
    TransactionTrait,
};

use crate::barrier::Reschedule;
use crate::controller::catalog::CatalogController;
use crate::controller::rename::ReplaceTableExprRewriter;
use crate::controller::utils::{
    check_relation_name_duplicate, check_sink_into_table_cycle, ensure_object_id, ensure_user_id,
    get_fragment_actor_ids, get_fragment_mappings,
};
use crate::controller::ObjectModel;
use crate::manager::{NotificationVersion, SinkId, StreamingJob};
use crate::model::{StreamContext, TableParallelism};
use crate::stream::SplitAssignment;
use crate::{MetaError, MetaResult};

impl CatalogController {
    pub async fn create_streaming_job_obj(
        txn: &DatabaseTransaction,
        obj_type: ObjectType,
        owner_id: UserId,
        database_id: Option<DatabaseId>,
        schema_id: Option<SchemaId>,
        create_type: PbCreateType,
        ctx: &StreamContext,
        streaming_parallelism: StreamingParallelism,
    ) -> MetaResult<ObjectId> {
        let obj = Self::create_object(txn, obj_type, owner_id, database_id, schema_id).await?;
        let job = streaming_job::ActiveModel {
            job_id: Set(obj.oid),
            job_status: Set(JobStatus::Initial),
            create_type: Set(create_type.into()),
            timezone: Set(ctx.timezone.clone()),
            parallelism: Set(streaming_parallelism),
        };
        job.insert(txn).await?;

        Ok(obj.oid)
    }

    pub async fn create_job_catalog(
        &self,
        streaming_job: &mut StreamingJob,
        ctx: &StreamContext,
        parallelism: &Option<Parallelism>,
    ) -> MetaResult<()> {
        let inner = self.inner.write().await;
        let txn = inner.db.begin().await?;
        let create_type = streaming_job.create_type();

        let streaming_parallelism = match parallelism {
            None => StreamingParallelism::Adaptive,
            Some(n) => StreamingParallelism::Fixed(n.parallelism as _),
        };

        ensure_user_id(streaming_job.owner() as _, &txn).await?;
        ensure_object_id(ObjectType::Database, streaming_job.database_id() as _, &txn).await?;
        ensure_object_id(ObjectType::Schema, streaming_job.schema_id() as _, &txn).await?;
        check_relation_name_duplicate(
            &streaming_job.name(),
            streaming_job.database_id() as _,
            streaming_job.schema_id() as _,
            &txn,
        )
        .await?;

        match streaming_job {
            StreamingJob::MaterializedView(table) => {
                let job_id = Self::create_streaming_job_obj(
                    &txn,
                    ObjectType::Table,
                    table.owner as _,
                    Some(table.database_id as _),
                    Some(table.schema_id as _),
                    create_type,
                    ctx,
                    streaming_parallelism,
                )
                .await?;
                table.id = job_id as _;
                let table: table::ActiveModel = table.clone().into();
                Table::insert(table).exec(&txn).await?;
            }
            StreamingJob::Sink(sink, _) => {
                if let Some(target_table_id) = sink.target_table {
                    if check_sink_into_table_cycle(
                        target_table_id as ObjectId,
                        sink.dependent_relations
                            .iter()
                            .map(|id| *id as ObjectId)
                            .collect(),
                        &txn,
                    )
                    .await?
                    {
                        bail!("Creating such a sink will result in circular dependency.");
                    }
                }

                let job_id = Self::create_streaming_job_obj(
                    &txn,
                    ObjectType::Sink,
                    sink.owner as _,
                    Some(sink.database_id as _),
                    Some(sink.schema_id as _),
                    create_type,
                    ctx,
                    streaming_parallelism,
                )
                .await?;
                sink.id = job_id as _;
                let sink: sink::ActiveModel = sink.clone().into();
                Sink::insert(sink).exec(&txn).await?;
            }
            StreamingJob::Subscription(subscription) => {
                let job_id = Self::create_streaming_job_obj(
                    &txn,
<<<<<<< HEAD
                    ObjectType::Sink,
=======
                    ObjectType::Subscription,
>>>>>>> 34d31aa6
                    subscription.owner as _,
                    Some(subscription.database_id as _),
                    Some(subscription.schema_id as _),
                    create_type,
                    ctx,
                    streaming_parallelism,
                )
                .await?;
                subscription.id = job_id as _;
                let subscription: subscription::ActiveModel = subscription.clone().into();
                subscription.insert(&txn).await?;
            }
            StreamingJob::Table(src, table, _) => {
                let job_id = Self::create_streaming_job_obj(
                    &txn,
                    ObjectType::Table,
                    table.owner as _,
                    Some(table.database_id as _),
                    Some(table.schema_id as _),
                    create_type,
                    ctx,
                    streaming_parallelism,
                )
                .await?;
                table.id = job_id as _;
                if let Some(src) = src {
                    let src_obj = Self::create_object(
                        &txn,
                        ObjectType::Source,
                        src.owner as _,
                        Some(src.database_id as _),
                        Some(src.schema_id as _),
                    )
                    .await?;
                    src.id = src_obj.oid as _;
                    src.optional_associated_table_id =
                        Some(PbOptionalAssociatedTableId::AssociatedTableId(job_id as _));
                    table.optional_associated_source_id = Some(
                        PbOptionalAssociatedSourceId::AssociatedSourceId(src_obj.oid as _),
                    );
                    let source: source::ActiveModel = src.clone().into();
                    Source::insert(source).exec(&txn).await?;
                }
                let table: table::ActiveModel = table.clone().into();
                Table::insert(table).exec(&txn).await?;
            }
            StreamingJob::Index(index, table) => {
                ensure_object_id(ObjectType::Table, index.primary_table_id as _, &txn).await?;
                let job_id = Self::create_streaming_job_obj(
                    &txn,
                    ObjectType::Index,
                    index.owner as _,
                    Some(index.database_id as _),
                    Some(index.schema_id as _),
                    create_type,
                    ctx,
                    streaming_parallelism,
                )
                .await?;
                // to be compatible with old implementation.
                index.id = job_id as _;
                index.index_table_id = job_id as _;
                table.id = job_id as _;

                ObjectDependency::insert(object_dependency::ActiveModel {
                    oid: Set(index.primary_table_id as _),
                    used_by: Set(table.id as _),
                    ..Default::default()
                })
                .exec(&txn)
                .await?;

                let table: table::ActiveModel = table.clone().into();
                Table::insert(table).exec(&txn).await?;
                let index: index::ActiveModel = index.clone().into();
                Index::insert(index).exec(&txn).await?;
            }
            StreamingJob::Source(src) => {
                let job_id = Self::create_streaming_job_obj(
                    &txn,
                    ObjectType::Source,
                    src.owner as _,
                    Some(src.database_id as _),
                    Some(src.schema_id as _),
                    create_type,
                    ctx,
                    streaming_parallelism,
                )
                .await?;
                src.id = job_id as _;
                let source: source::ActiveModel = src.clone().into();
                Source::insert(source).exec(&txn).await?;
            }
        }

        // record object dependency.
        let dependent_relations = streaming_job.dependent_relations();
        if !dependent_relations.is_empty() {
            ObjectDependency::insert_many(dependent_relations.into_iter().map(|id| {
                object_dependency::ActiveModel {
                    oid: Set(id as _),
                    used_by: Set(streaming_job.id() as _),
                    ..Default::default()
                }
            }))
            .exec(&txn)
            .await?;
        }

        txn.commit().await?;

        Ok(())
    }

    pub async fn create_internal_table_catalog(
        &self,
        job_id: ObjectId,
        internal_tables: Vec<PbTable>,
    ) -> MetaResult<HashMap<u32, u32>> {
        let inner = self.inner.write().await;
        let txn = inner.db.begin().await?;
        let mut table_id_map = HashMap::new();
        for table in internal_tables {
            let table_id = Self::create_object(
                &txn,
                ObjectType::Table,
                table.owner as _,
                Some(table.database_id as _),
                Some(table.schema_id as _),
            )
            .await?
            .oid;
            table_id_map.insert(table.id, table_id as u32);
            let mut table: table::ActiveModel = table.into();
            table.table_id = Set(table_id as _);
            table.belongs_to_job_id = Set(Some(job_id as _));
            table.fragment_id = NotSet;
            Table::insert(table).exec(&txn).await?;
        }
        txn.commit().await?;

        Ok(table_id_map)
    }

    pub async fn prepare_streaming_job(
        &self,
        table_fragment: PbTableFragments,
        streaming_job: &StreamingJob,
        for_replace: bool,
    ) -> MetaResult<()> {
        let fragment_actors =
            Self::extract_fragment_and_actors_from_table_fragments(table_fragment)?;
        let inner = self.inner.write().await;
        let txn = inner.db.begin().await?;

        // Add fragments.
        let (fragments, actor_with_dispatchers): (Vec<_>, Vec<_>) = fragment_actors
            .into_iter()
            .map(|(fragment, actors, actor_dispatchers)| (fragment, (actors, actor_dispatchers)))
            .unzip();
        for fragment in fragments {
            let fragment_id = fragment.fragment_id;
            let state_table_ids = fragment.state_table_ids.inner_ref().clone();
            let fragment = fragment.into_active_model();
            Fragment::insert(fragment).exec(&txn).await?;

            // Update fragment id for all state tables.
            if !for_replace {
                for state_table_id in state_table_ids {
                    table::ActiveModel {
                        table_id: Set(state_table_id as _),
                        fragment_id: Set(Some(fragment_id)),
                        ..Default::default()
                    }
                    .update(&txn)
                    .await?;
                }
            }
        }

        // Add actors and actor dispatchers.
        for (actors, actor_dispatchers) in actor_with_dispatchers {
            for actor in actors {
                let actor = actor.into_active_model();
                Actor::insert(actor).exec(&txn).await?;
            }
            for (_, actor_dispatchers) in actor_dispatchers {
                for actor_dispatcher in actor_dispatchers {
                    let mut actor_dispatcher = actor_dispatcher.into_active_model();
                    actor_dispatcher.id = NotSet;
                    ActorDispatcher::insert(actor_dispatcher).exec(&txn).await?;
                }
            }
        }

        if !for_replace {
            // // Update dml fragment id.
            if let StreamingJob::Table(_, table, ..) = streaming_job {
                Table::update(table::ActiveModel {
                    table_id: Set(table.id as _),
                    dml_fragment_id: Set(table.dml_fragment_id.map(|id| id as _)),
                    ..Default::default()
                })
                .exec(&txn)
                .await?;
            }
        }

        txn.commit().await?;

        Ok(())
    }

    /// `try_abort_creating_streaming_job` is used to abort the job that is under initial status or in `FOREGROUND` mode.
    /// It returns true if the job is not found or aborted.
    pub async fn try_abort_creating_streaming_job(
        &self,
        job_id: ObjectId,
        is_cancelled: bool,
    ) -> MetaResult<bool> {
        let inner = self.inner.write().await;
        let txn = inner.db.begin().await?;

        let cnt = Object::find_by_id(job_id).count(&txn).await?;
        if cnt == 0 {
            tracing::warn!(
                id = job_id,
                "streaming job not found when aborting creating, might be cleaned by recovery"
            );
            return Ok(true);
        }

        if !is_cancelled {
            let streaming_job = streaming_job::Entity::find_by_id(job_id).one(&txn).await?;
            if let Some(streaming_job) = streaming_job {
                assert_ne!(streaming_job.job_status, JobStatus::Created);
                if streaming_job.create_type == CreateType::Background
                    && streaming_job.job_status == JobStatus::Creating
                {
                    // If the job is created in background and still in creating status, we should not abort it and let recovery to handle it.
                    tracing::warn!(
                        id = job_id,
                        "streaming job is created in background and still in creating status"
                    );
                    return Ok(false);
                }
            }
        }

        let internal_table_ids: Vec<TableId> = Table::find()
            .select_only()
            .column(table::Column::TableId)
            .filter(table::Column::BelongsToJobId.eq(job_id))
            .into_tuple()
            .all(&txn)
            .await?;

        let associated_source_id: Option<SourceId> = Table::find_by_id(job_id)
            .select_only()
            .column(table::Column::OptionalAssociatedSourceId)
            .filter(table::Column::OptionalAssociatedSourceId.is_not_null())
            .into_tuple()
            .one(&txn)
            .await?;

        Object::delete_by_id(job_id).exec(&txn).await?;
        if !internal_table_ids.is_empty() {
            Object::delete_many()
                .filter(object::Column::Oid.is_in(internal_table_ids))
                .exec(&txn)
                .await?;
        }
        if let Some(source_id) = associated_source_id {
            Object::delete_by_id(source_id).exec(&txn).await?;
        }
        txn.commit().await?;

        Ok(true)
    }

    pub async fn post_collect_table_fragments(
        &self,
        job_id: ObjectId,
        actor_ids: Vec<crate::model::ActorId>,
        new_actor_dispatchers: HashMap<crate::model::ActorId, Vec<PbDispatcher>>,
        split_assignment: &SplitAssignment,
    ) -> MetaResult<()> {
        let inner = self.inner.write().await;
        let txn = inner.db.begin().await?;

        Actor::update_many()
            .col_expr(
                actor::Column::Status,
                SimpleExpr::from(ActorStatus::Running.into_value()),
            )
            .filter(
                actor::Column::ActorId
                    .is_in(actor_ids.into_iter().map(|id| id as ActorId).collect_vec()),
            )
            .exec(&txn)
            .await?;

        for splits in split_assignment.values() {
            for (actor_id, splits) in splits {
                let splits = splits.iter().map(PbConnectorSplit::from).collect_vec();
                let connector_splits = PbConnectorSplits { splits };
                actor::ActiveModel {
                    actor_id: Set(*actor_id as _),
                    splits: Set(Some(connector_splits.into())),
                    ..Default::default()
                }
                .update(&txn)
                .await?;
            }
        }

        let mut actor_dispatchers = vec![];
        for (actor_id, dispatchers) in new_actor_dispatchers {
            for dispatcher in dispatchers {
                let mut actor_dispatcher =
                    actor_dispatcher::Model::from((actor_id, dispatcher)).into_active_model();
                actor_dispatcher.id = NotSet;
                actor_dispatchers.push(actor_dispatcher);
            }
        }

        if !actor_dispatchers.is_empty() {
            ActorDispatcher::insert_many(actor_dispatchers)
                .exec(&txn)
                .await?;
        }

        // Mark job as CREATING.
        streaming_job::ActiveModel {
            job_id: Set(job_id),
            job_status: Set(JobStatus::Creating),
            ..Default::default()
        }
        .update(&txn)
        .await?;

        txn.commit().await?;

        Ok(())
    }

    pub async fn create_job_catalog_for_replace(
        &self,
        streaming_job: &StreamingJob,
        ctx: &StreamContext,
        version: &PbTableVersion,
        default_parallelism: &Option<NonZeroUsize>,
    ) -> MetaResult<ObjectId> {
        let id = streaming_job.id();
        let inner = self.inner.write().await;
        let txn = inner.db.begin().await?;

        // 1. check version.
        let original_version: Option<TableVersion> = Table::find_by_id(id as TableId)
            .select_only()
            .column(table::Column::Version)
            .into_tuple()
            .one(&txn)
            .await?
            .ok_or_else(|| MetaError::catalog_id_not_found(ObjectType::Table.as_str(), id))?;
        let original_version = original_version.expect("version for table should exist");
        if version.version != original_version.inner_ref().version + 1 {
            return Err(MetaError::permission_denied("table version is stale"));
        }

        let parallelism = match default_parallelism {
            None => StreamingParallelism::Adaptive,
            Some(n) => StreamingParallelism::Fixed(n.get() as _),
        };

        // 2. create streaming object for new replace table.
        let obj_id = Self::create_streaming_job_obj(
            &txn,
            ObjectType::Table,
            streaming_job.owner() as _,
            Some(streaming_job.database_id() as _),
            Some(streaming_job.schema_id() as _),
            PbCreateType::Foreground,
            ctx,
            parallelism,
        )
        .await?;

        // 3. record dependency for new replace table.
        ObjectDependency::insert(object_dependency::ActiveModel {
            oid: Set(id as _),
            used_by: Set(obj_id as _),
            ..Default::default()
        })
        .exec(&txn)
        .await?;

        txn.commit().await?;

        Ok(obj_id)
    }

    pub async fn finish_replace_streaming_job(
        &self,
        dummy_id: ObjectId,
        streaming_job: StreamingJob,
        merge_updates: Vec<PbMergeUpdate>,
        table_col_index_mapping: Option<ColIndexMapping>,
        creating_sink_id: Option<SinkId>,
        dropping_sink_id: Option<SinkId>,
    ) -> MetaResult<NotificationVersion> {
        // Question: The source catalog should be remain unchanged?
        let StreamingJob::Table(_, table, ..) = streaming_job else {
            unreachable!("unexpected job: {streaming_job:?}")
        };

        let inner = self.inner.write().await;
        let txn = inner.db.begin().await?;
        let job_id = table.id as ObjectId;

        let mut table = table::ActiveModel::from(table);
        let mut incoming_sinks = table.incoming_sinks.as_ref().inner_ref().clone();
        if let Some(sink_id) = creating_sink_id {
            debug_assert!(!incoming_sinks.contains(&(sink_id as i32)));
            incoming_sinks.push(sink_id as _);
        }

        if let Some(sink_id) = dropping_sink_id {
            let drained = incoming_sinks
                .extract_if(|id| *id == sink_id as i32)
                .collect_vec();
            debug_assert_eq!(drained, vec![sink_id as i32]);
        }

        table.incoming_sinks = Set(incoming_sinks.into());
        let table = table.update(&txn).await?;

        // let old_fragment_mappings = get_fragment_mappings(&txn, job_id).await?;
        // 1. replace old fragments/actors with new ones.
        Fragment::delete_many()
            .filter(fragment::Column::JobId.eq(job_id))
            .exec(&txn)
            .await?;
        Fragment::update_many()
            .col_expr(fragment::Column::JobId, SimpleExpr::from(job_id))
            .filter(fragment::Column::JobId.eq(dummy_id))
            .exec(&txn)
            .await?;

        // 2. update merges.
        let fragment_replace_map: HashMap<_, _> = merge_updates
            .iter()
            .map(|update| {
                (
                    update.upstream_fragment_id,
                    (
                        update.new_upstream_fragment_id.unwrap(),
                        update.added_upstream_actor_id.clone(),
                    ),
                )
            })
            .collect();

        // TODO: remove cache upstream fragment/actor ids and derive them from `actor_dispatcher` table.
        let mut to_update_fragment_ids = HashSet::new();
        for merge_update in merge_updates {
            assert!(merge_update.removed_upstream_actor_id.is_empty());
            assert!(merge_update.new_upstream_fragment_id.is_some());
            let (actor_id, fragment_id, mut upstream_actors) =
                Actor::find_by_id(merge_update.actor_id as ActorId)
                    .select_only()
                    .columns([
                        actor::Column::ActorId,
                        actor::Column::FragmentId,
                        actor::Column::UpstreamActorIds,
                    ])
                    .into_tuple::<(ActorId, FragmentId, ActorUpstreamActors)>()
                    .one(&txn)
                    .await?
                    .ok_or_else(|| {
                        MetaError::catalog_id_not_found("actor", merge_update.actor_id)
                    })?;

            assert!(upstream_actors
                .0
                .remove(&(merge_update.upstream_fragment_id as FragmentId))
                .is_some());
            upstream_actors.0.insert(
                merge_update.new_upstream_fragment_id.unwrap() as _,
                merge_update
                    .added_upstream_actor_id
                    .iter()
                    .map(|id| *id as _)
                    .collect(),
            );
            actor::ActiveModel {
                actor_id: Set(actor_id),
                upstream_actor_ids: Set(upstream_actors),
                ..Default::default()
            }
            .update(&txn)
            .await?;

            to_update_fragment_ids.insert(fragment_id);
        }
        for fragment_id in to_update_fragment_ids {
            let (fragment_id, mut stream_node, mut upstream_fragment_id) =
                Fragment::find_by_id(fragment_id)
                    .select_only()
                    .columns([
                        fragment::Column::FragmentId,
                        fragment::Column::StreamNode,
                        fragment::Column::UpstreamFragmentId,
                    ])
                    .into_tuple::<(FragmentId, StreamNode, I32Array)>()
                    .one(&txn)
                    .await?
                    .map(|(id, node, upstream)| (id, node.to_protobuf(), upstream))
                    .ok_or_else(|| MetaError::catalog_id_not_found("fragment", fragment_id))?;
            visit_stream_node(&mut stream_node, |body| {
                if let PbNodeBody::Merge(m) = body
                    && let Some((new_fragment_id, new_actor_ids)) =
                        fragment_replace_map.get(&m.upstream_fragment_id)
                {
                    m.upstream_fragment_id = *new_fragment_id;
                    m.upstream_actor_id.clone_from(new_actor_ids);
                }
            });
            for fragment_id in &mut upstream_fragment_id.0 {
                if let Some((new_fragment_id, _)) = fragment_replace_map.get(&(*fragment_id as _)) {
                    *fragment_id = *new_fragment_id as _;
                }
            }
            fragment::ActiveModel {
                fragment_id: Set(fragment_id),
                stream_node: Set(StreamNode::from_protobuf(&stream_node)),
                upstream_fragment_id: Set(upstream_fragment_id),
                ..Default::default()
            }
            .update(&txn)
            .await?;
        }

        // 3. remove dummy object.
        Object::delete_by_id(dummy_id).exec(&txn).await?;

        // 4. update catalogs and notify.
        let mut relations = vec![];
        let table_obj = table
            .find_related(Object)
            .one(&txn)
            .await?
            .ok_or_else(|| MetaError::catalog_id_not_found("object", table.table_id))?;
        relations.push(PbRelation {
            relation_info: Some(PbRelationInfo::Table(ObjectModel(table, table_obj).into())),
        });
        if let Some(table_col_index_mapping) = table_col_index_mapping {
            let expr_rewriter = ReplaceTableExprRewriter {
                table_col_index_mapping,
            };

            let index_items: Vec<(IndexId, ExprNodeArray)> = Index::find()
                .select_only()
                .columns([index::Column::IndexId, index::Column::IndexItems])
                .filter(index::Column::PrimaryTableId.eq(job_id))
                .into_tuple()
                .all(&txn)
                .await?;
            for (index_id, mut nodes) in index_items {
                nodes
                    .0
                    .iter_mut()
                    .for_each(|x| expr_rewriter.rewrite_expr(x));
                let index = index::ActiveModel {
                    index_id: Set(index_id),
                    index_items: Set(nodes),
                    ..Default::default()
                }
                .update(&txn)
                .await?;
                let index_obj = index
                    .find_related(Object)
                    .one(&txn)
                    .await?
                    .ok_or_else(|| MetaError::catalog_id_not_found("object", index.index_id))?;
                relations.push(PbRelation {
                    relation_info: Some(PbRelationInfo::Index(
                        ObjectModel(index, index_obj).into(),
                    )),
                });
            }
        }
        let fragment_mapping = get_fragment_mappings(&txn, job_id).await?;

        txn.commit().await?;

        // FIXME: Do not notify frontend currently, because frontend nodes might refer to old table
        // catalog and need to access the old fragment. Let frontend nodes delete the old fragment
        // when they receive table catalog change.
        // self.notify_fragment_mapping(NotificationOperation::Delete, old_fragment_mappings)
        //     .await;
        self.notify_fragment_mapping(NotificationOperation::Add, fragment_mapping)
            .await;
        let version = self
            .notify_frontend(
                NotificationOperation::Update,
                NotificationInfo::RelationGroup(PbRelationGroup { relations }),
            )
            .await;

        Ok(version)
    }

    /// `try_abort_replacing_streaming_job` is used to abort the replacing streaming job, the input `job_id` is the dummy job id.
    pub async fn try_abort_replacing_streaming_job(&self, job_id: ObjectId) -> MetaResult<()> {
        let inner = self.inner.write().await;
        Object::delete_by_id(job_id).exec(&inner.db).await?;
        Ok(())
    }

    // edit the `rate_limit` of the `Source` node in given `source_id`'s fragments
    // return the actor_ids to be applied
    pub async fn update_source_rate_limit_by_source_id(
        &self,
        source_id: SourceId,
        rate_limit: Option<u32>,
    ) -> MetaResult<HashMap<FragmentId, Vec<ActorId>>> {
        let inner = self.inner.read().await;
        let txn = inner.db.begin().await?;

        let source = Source::find_by_id(source_id)
            .one(&txn)
            .await?
            .ok_or_else(|| {
                MetaError::catalog_id_not_found(ObjectType::Source.as_str(), source_id)
            })?;
        let streaming_job_ids: Vec<ObjectId> =
            if let Some(table_id) = source.optional_associated_table_id {
                vec![table_id]
            } else if let Some(source_info) = &source.source_info
                && source_info.inner_ref().cdc_source_job
            {
                vec![source_id]
            } else {
                ObjectDependency::find()
                    .select_only()
                    .column(object_dependency::Column::UsedBy)
                    .filter(object_dependency::Column::Oid.eq(source_id))
                    .into_tuple()
                    .all(&txn)
                    .await?
            };

        if streaming_job_ids.is_empty() {
            return Err(MetaError::invalid_parameter(format!(
                "source id {source_id} not used by any streaming job"
            )));
        }

        let fragments: Vec<(FragmentId, i32, StreamNode)> = Fragment::find()
            .select_only()
            .columns([
                fragment::Column::FragmentId,
                fragment::Column::FragmentTypeMask,
                fragment::Column::StreamNode,
            ])
            .filter(fragment::Column::JobId.is_in(streaming_job_ids))
            .into_tuple()
            .all(&txn)
            .await?;
        let mut fragments = fragments
            .into_iter()
            .map(|(id, mask, stream_node)| (id, mask, stream_node.to_protobuf()))
            .collect_vec();

        fragments.retain_mut(|(_, fragment_type_mask, stream_node)| {
            let mut found = false;
            if *fragment_type_mask & PbFragmentTypeFlag::Source as i32 != 0 {
                visit_stream_node(stream_node, |node| {
                    if let PbNodeBody::Source(node) = node {
                        if let Some(node_inner) = &mut node.source_inner
                            && node_inner.source_id == source_id as u32
                        {
                            node_inner.rate_limit = rate_limit;
                            found = true;
                        }
                    }
                });
            }
            found
        });

        assert!(
            !fragments.is_empty(),
            "source id should be used by at least one fragment"
        );
        let fragment_ids = fragments.iter().map(|(id, _, _)| *id).collect_vec();
        for (id, _, stream_node) in fragments {
            fragment::ActiveModel {
                fragment_id: Set(id),
                stream_node: Set(StreamNode::from_protobuf(&stream_node)),
                ..Default::default()
            }
            .update(&txn)
            .await?;
        }
        let fragment_actors = get_fragment_actor_ids(&txn, fragment_ids).await?;

        txn.commit().await?;

        Ok(fragment_actors)
    }

    // edit the `rate_limit` of the `Chain` node in given `table_id`'s fragments
    // return the actor_ids to be applied
    pub async fn update_mv_rate_limit_by_job_id(
        &self,
        job_id: ObjectId,
        rate_limit: Option<u32>,
    ) -> MetaResult<HashMap<FragmentId, Vec<ActorId>>> {
        let inner = self.inner.read().await;
        let txn = inner.db.begin().await?;

        let fragments: Vec<(FragmentId, i32, StreamNode)> = Fragment::find()
            .select_only()
            .columns([
                fragment::Column::FragmentId,
                fragment::Column::FragmentTypeMask,
                fragment::Column::StreamNode,
            ])
            .filter(fragment::Column::JobId.eq(job_id))
            .into_tuple()
            .all(&txn)
            .await?;
        let mut fragments = fragments
            .into_iter()
            .map(|(id, mask, stream_node)| (id, mask, stream_node.to_protobuf()))
            .collect_vec();

        fragments.retain_mut(|(_, fragment_type_mask, stream_node)| {
            let mut found = false;
            if *fragment_type_mask & PbFragmentTypeFlag::StreamScan as i32 != 0 {
                visit_stream_node(stream_node, |node| {
                    if let PbNodeBody::StreamScan(node) = node {
                        node.rate_limit = rate_limit;
                        found = true;
                    }
                });
            }
            found
        });

        if fragments.is_empty() {
            return Err(MetaError::invalid_parameter(format!(
                "stream scan node not found in job id {job_id}"
            )));
        }
        let fragment_ids = fragments.iter().map(|(id, _, _)| *id).collect_vec();
        for (id, _, stream_node) in fragments {
            fragment::ActiveModel {
                fragment_id: Set(id),
                stream_node: Set(StreamNode::from_protobuf(&stream_node)),
                ..Default::default()
            }
            .update(&txn)
            .await?;
        }
        let fragment_actors = get_fragment_actor_ids(&txn, fragment_ids).await?;

        txn.commit().await?;

        Ok(fragment_actors)
    }

    pub async fn post_apply_reschedules(
        &self,
        reschedules: HashMap<FragmentId, Reschedule>,
        table_parallelism_assignment: HashMap<
            risingwave_common::catalog::TableId,
            TableParallelism,
        >,
    ) -> MetaResult<()> {
        fn update_actors(
            actors: &mut Vec<ActorId>,
            to_remove: &HashSet<ActorId>,
            to_create: &Vec<ActorId>,
        ) {
            let actor_id_set: HashSet<_> = actors.iter().copied().collect();
            for actor_id in to_create {
                debug_assert!(!actor_id_set.contains(actor_id));
            }
            for actor_id in to_remove {
                debug_assert!(actor_id_set.contains(actor_id));
            }

            actors.retain(|actor_id| !to_remove.contains(actor_id));
            actors.extend_from_slice(to_create);
        }

        let new_created_actors: HashSet<_> = reschedules
            .values()
            .flat_map(|reschedule| {
                reschedule
                    .added_actors
                    .values()
                    .flatten()
                    .map(|actor_id| *actor_id as ActorId)
            })
            .collect();

        let inner = self.inner.write().await;

        let txn = inner.db.begin().await?;

        let mut fragment_mapping_to_notify = vec![];

        // for assert only
        let mut assert_dispatcher_update_checker = HashSet::new();

        for (
            fragment_id,
            Reschedule {
                added_actors,
                removed_actors,
                vnode_bitmap_updates,
                actor_splits,
                injectable: _,
                newly_created_actors,
                upstream_fragment_dispatcher_ids,
                upstream_dispatcher_mapping,
                downstream_fragment_ids,
            },
        ) in reschedules
        {
            // drop removed actors
            Actor::delete_many()
                .filter(
                    actor::Column::ActorId
                        .is_in(removed_actors.iter().map(|id| *id as ActorId).collect_vec()),
                )
                .exec(&txn)
                .await?;

            // newly created actor
            let mut new_actors = vec![];
            let mut new_actor_dispatchers = vec![];

            for (
                PbStreamActor {
                    actor_id,
                    fragment_id,
                    mut nodes,
                    dispatcher,
                    upstream_actor_id,
                    vnode_bitmap,
                    expr_context,
                    ..
                },
                // actor_status
                PbActorStatus {
                    parallel_unit,
                    state: _,
                },
            ) in newly_created_actors
            {
                let mut actor_upstreams = BTreeMap::<FragmentId, BTreeSet<ActorId>>::new();

                if let Some(nodes) = &mut nodes {
                    visit_stream_node(nodes, |node| {
                        if let PbNodeBody::Merge(node) = node {
                            actor_upstreams
                                .entry(node.upstream_fragment_id as FragmentId)
                                .or_default()
                                .extend(node.upstream_actor_id.iter().map(|id| *id as ActorId));
                        }
                    });
                }

                let actor_upstreams: BTreeMap<FragmentId, Vec<ActorId>> = actor_upstreams
                    .into_iter()
                    .map(|(k, v)| (k, v.into_iter().collect()))
                    .collect();

                debug_assert_eq!(
                    actor_upstreams
                        .values()
                        .flatten()
                        .cloned()
                        .sorted()
                        .collect_vec(),
                    upstream_actor_id
                        .iter()
                        .map(|actor_id| *actor_id as i32)
                        .sorted()
                        .collect_vec()
                );

                let actor_upstreams = ActorUpstreamActors(actor_upstreams);
                let parallel_unit = parallel_unit.unwrap();

                let splits = actor_splits
                    .get(&actor_id)
                    .map(|splits| splits.iter().map(PbConnectorSplit::from).collect_vec());

                new_actors.push(actor::ActiveModel {
                    actor_id: Set(actor_id as _),
                    fragment_id: Set(fragment_id as _),
                    status: Set(ActorStatus::Running),
                    splits: Set(splits.map(|splits| PbConnectorSplits { splits }.into())),
                    parallel_unit_id: Set(parallel_unit.id as _),
                    worker_id: Set(parallel_unit.worker_node_id as _),
                    upstream_actor_ids: Set(actor_upstreams),
                    vnode_bitmap: Set(vnode_bitmap.map(|bitmap| bitmap.into())),
                    expr_context: Set(expr_context.unwrap().into()),
                });

                for PbDispatcher {
                    r#type: dispatcher_type,
                    dist_key_indices,
                    output_indices,
                    hash_mapping,
                    dispatcher_id,
                    downstream_actor_id,
                } in dispatcher
                {
                    new_actor_dispatchers.push(actor_dispatcher::ActiveModel {
                        id: Default::default(),
                        actor_id: Set(actor_id as _),
                        dispatcher_type: Set(PbDispatcherType::try_from(dispatcher_type)
                            .unwrap()
                            .into()),
                        dist_key_indices: Set(dist_key_indices.into()),
                        output_indices: Set(output_indices.into()),
                        hash_mapping: Set(hash_mapping.map(|mapping| mapping.into())),
                        dispatcher_id: Set(dispatcher_id as _),
                        downstream_actor_ids: Set(downstream_actor_id.into()),
                    })
                }
            }

            if !new_actors.is_empty() {
                Actor::insert_many(new_actors).exec(&txn).await?;
            }

            if !new_actor_dispatchers.is_empty() {
                ActorDispatcher::insert_many(new_actor_dispatchers)
                    .exec(&txn)
                    .await?;
            }

            // actor update
            for (actor_id, bitmap) in vnode_bitmap_updates {
                let actor = Actor::find_by_id(actor_id as ActorId)
                    .one(&txn)
                    .await?
                    .ok_or_else(|| MetaError::catalog_id_not_found("actor", actor_id))?;

                let mut actor = actor.into_active_model();
                actor.vnode_bitmap = Set(Some(bitmap.to_protobuf().into()));
                actor.update(&txn).await?;
            }

            // fragment update
            let fragment = Fragment::find_by_id(fragment_id)
                .one(&txn)
                .await?
                .ok_or_else(|| MetaError::catalog_id_not_found("fragment", fragment_id))?;

            let fragment_actors = fragment.find_related(Actor).all(&txn).await?;

            let mut actor_to_parallel_unit = HashMap::with_capacity(fragment_actors.len());
            let mut actor_to_vnode_bitmap = HashMap::with_capacity(fragment_actors.len());
            for actor in &fragment_actors {
                actor_to_parallel_unit.insert(actor.actor_id as u32, actor.parallel_unit_id as _);
                if let Some(vnode_bitmap) = &actor.vnode_bitmap {
                    let bitmap = Bitmap::from(vnode_bitmap.inner_ref());
                    actor_to_vnode_bitmap.insert(actor.actor_id as u32, bitmap);
                }
            }

            let vnode_mapping = if actor_to_vnode_bitmap.is_empty() {
                let parallel_unit = *actor_to_parallel_unit.values().exactly_one().unwrap();
                ParallelUnitMapping::new_single(parallel_unit as ParallelUnitId)
            } else {
                // Generate the parallel unit mapping from the fragment's actor bitmaps.
                assert_eq!(actor_to_vnode_bitmap.len(), actor_to_parallel_unit.len());
                ActorMapping::from_bitmaps(&actor_to_vnode_bitmap)
                    .to_parallel_unit(&actor_to_parallel_unit)
            }
            .to_protobuf();

            let mut fragment = fragment.into_active_model();
            fragment.vnode_mapping = Set(vnode_mapping.clone().into());
            fragment.update(&txn).await?;

            fragment_mapping_to_notify.push(FragmentParallelUnitMapping {
                fragment_id: fragment_id as u32,
                mapping: Some(vnode_mapping),
            });

            // for downstream and upstream
            let removed_actor_ids: HashSet<_> = removed_actors
                .iter()
                .map(|actor_id| *actor_id as ActorId)
                .collect();

            let added_actor_ids = added_actors
                .values()
                .flatten()
                .map(|actor_id| *actor_id as ActorId)
                .collect_vec();

            // first step, upstream fragment
            for (upstream_fragment_id, dispatcher_id) in upstream_fragment_dispatcher_ids {
                let upstream_fragment = Fragment::find_by_id(upstream_fragment_id as FragmentId)
                    .one(&txn)
                    .await?
                    .ok_or_else(|| MetaError::catalog_id_not_found("fragment", fragment_id))?;

                let all_dispatchers = actor_dispatcher::Entity::find()
                    .join(JoinType::InnerJoin, actor_dispatcher::Relation::Actor.def())
                    .filter(actor::Column::FragmentId.eq(upstream_fragment.fragment_id))
                    .filter(actor_dispatcher::Column::DispatcherId.eq(dispatcher_id as i32))
                    .all(&txn)
                    .await?;

                for dispatcher in all_dispatchers {
                    debug_assert!(assert_dispatcher_update_checker.insert(dispatcher.id));
                    if new_created_actors.contains(&dispatcher.actor_id) {
                        continue;
                    }

                    let mut dispatcher = dispatcher.into_active_model();

                    if dispatcher.dispatcher_type.as_ref() == &DispatcherType::Hash {
                        dispatcher.hash_mapping =
                            Set(upstream_dispatcher_mapping.as_ref().map(|m| {
                                risingwave_meta_model_v2::ActorMapping::from(m.to_protobuf())
                            }));
                    } else {
                        debug_assert!(upstream_dispatcher_mapping.is_none());
                    }

                    let mut new_downstream_actor_ids =
                        dispatcher.downstream_actor_ids.as_ref().inner_ref().clone();

                    update_actors(
                        new_downstream_actor_ids.as_mut(),
                        &removed_actor_ids,
                        &added_actor_ids,
                    );

                    dispatcher.downstream_actor_ids = Set(new_downstream_actor_ids.into());
                    dispatcher.update(&txn).await?;
                }
            }

            // second step, downstream fragment
            for downstream_fragment_id in downstream_fragment_ids {
                let actors = Actor::find()
                    .filter(actor::Column::FragmentId.eq(downstream_fragment_id as FragmentId))
                    .all(&txn)
                    .await?;

                for actor in actors {
                    if new_created_actors.contains(&actor.actor_id) {
                        continue;
                    }

                    let mut actor = actor.into_active_model();

                    let mut new_upstream_actor_ids =
                        actor.upstream_actor_ids.as_ref().inner_ref().clone();

                    update_actors(
                        new_upstream_actor_ids.get_mut(&fragment_id).unwrap(),
                        &removed_actor_ids,
                        &added_actor_ids,
                    );

                    actor.upstream_actor_ids = Set(new_upstream_actor_ids.into());

                    actor.update(&txn).await?;
                }
            }
        }

        for (table_id, parallelism) in table_parallelism_assignment {
            let mut streaming_job = StreamingJobModel::find_by_id(table_id.table_id() as ObjectId)
                .one(&txn)
                .await?
                .ok_or_else(|| MetaError::catalog_id_not_found("table", table_id))?
                .into_active_model();

            streaming_job.parallelism = Set(match parallelism {
                TableParallelism::Adaptive => StreamingParallelism::Adaptive,
                TableParallelism::Fixed(n) => StreamingParallelism::Fixed(n as _),
                TableParallelism::Custom => {
                    unreachable!("sql backend doesn't support custom parallelism")
                }
            });

            streaming_job.update(&txn).await?;
        }

        txn.commit().await?;
        self.notify_fragment_mapping(Operation::Update, fragment_mapping_to_notify)
            .await;

        Ok(())
    }
}<|MERGE_RESOLUTION|>--- conflicted
+++ resolved
@@ -175,11 +175,7 @@
             StreamingJob::Subscription(subscription) => {
                 let job_id = Self::create_streaming_job_obj(
                     &txn,
-<<<<<<< HEAD
-                    ObjectType::Sink,
-=======
                     ObjectType::Subscription,
->>>>>>> 34d31aa6
                     subscription.owner as _,
                     Some(subscription.database_id as _),
                     Some(subscription.schema_id as _),
