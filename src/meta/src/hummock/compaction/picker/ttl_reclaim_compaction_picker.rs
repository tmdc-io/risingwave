// Copyright 2023 RisingWave Labs
//
// Licensed under the Apache License, Version 2.0 (the "License");
// you may not use this file except in compliance with the License.
// You may obtain a copy of the License at
//
//     http://www.apache.org/licenses/LICENSE-2.0
//
// Unless required by applicable law or agreed to in writing, software
// distributed under the License is distributed on an "AS IS" BASIS,
// WITHOUT WARRANTIES OR CONDITIONS OF ANY KIND, either express or implied.
// See the License for the specific language governing permissions and
// limitations under the License.

use std::collections::{HashMap, HashSet};

use risingwave_common::catalog::TableOption;
use risingwave_common::constants::hummock::TABLE_OPTION_DUMMY_RETENTION_SECOND;
use risingwave_common::util::epoch::Epoch;
use risingwave_hummock_sdk::compaction_group::StateTableId;
use risingwave_hummock_sdk::key_range::KeyRangeCommon;
use risingwave_pb::hummock::hummock_version::Levels;
use risingwave_pb::hummock::{InputLevel, KeyRange, SstableInfo};

use super::CompactionInput;
use crate::hummock::level_handler::LevelHandler;

const MIN_TTL_EXPIRE_INTERVAL_MS: u64 = 60 * 60 * 1000; // 1h

#[derive(Default)]
pub struct TtlPickerState {
    // Because of the right_exclusive, we use KeyRangeCommon to determine if the end_bounds
    // overlap instead of directly comparing Vec<u8>. We don't need to use the start_bound in the
    // filter, set it to -inf

    // record the end_bound that has been scanned
    pub last_select_end_bound: KeyRange,

    // record the end_bound in the current round of scanning tasks
    pub end_bound_in_round: KeyRange,
}

impl TtlPickerState {
    pub fn valid(&self) -> bool {
        !self.end_bound_in_round.right.is_empty()
    }

    pub fn init(&mut self, key_range: KeyRange) {
        self.last_select_end_bound = KeyRange {
            left: vec![],
            right: key_range.left.clone(),
            right_exclusive: true,
        };
        self.end_bound_in_round = key_range;
    }

    pub fn clear(&mut self) {
        self.end_bound_in_round = KeyRange::default();
        self.last_select_end_bound = KeyRange::default();
    }
}

pub struct TtlReclaimCompactionPicker {
    max_ttl_reclaim_bytes: u64,
    table_id_to_ttl: HashMap<u32, u32>,
}

impl TtlReclaimCompactionPicker {
    pub fn new(
        max_ttl_reclaim_bytes: u64,
        table_id_to_options: HashMap<StateTableId, TableOption>,
    ) -> Self {
        let table_id_to_ttl: HashMap<u32, u32> = table_id_to_options
            .iter()
            .filter(|id_to_option| {
                let table_option = id_to_option.1;
                table_option.retention_seconds.is_some()
            })
            .map(|id_to_option| (*id_to_option.0, id_to_option.1.retention_seconds.unwrap()))
            .collect();

        Self {
            max_ttl_reclaim_bytes,
            table_id_to_ttl,
        }
    }

    fn filter(&self, sst: &SstableInfo, current_epoch_physical_time: u64) -> bool {
        let table_id_in_sst = sst.table_ids.iter().cloned().collect::<HashSet<u32>>();
        let expire_epoch =
            Epoch::from_physical_time(current_epoch_physical_time - MIN_TTL_EXPIRE_INTERVAL_MS);

        for table_id in table_id_in_sst {
            match self.table_id_to_ttl.get(&table_id) {
                Some(ttl_second_u32) => {
                    assert!(*ttl_second_u32 != TABLE_OPTION_DUMMY_RETENTION_SECOND);
                    // default to zero.
                    let ttl_mill = *ttl_second_u32 as u64 * 1000;
                    let min_epoch = expire_epoch.subtract_ms(ttl_mill);
                    if Epoch(sst.min_epoch) < min_epoch {
                        return false;
                    }
                }
                None => continue,
            }
        }

        true
    }
}

impl TtlReclaimCompactionPicker {
    pub fn pick_compaction(
        &self,
        levels: &Levels,
        level_handlers: &[LevelHandler],
        state: &mut TtlPickerState,
    ) -> Option<CompactionInput> {
        assert!(!levels.levels.is_empty());
        let reclaimed_level = levels.levels.last().unwrap();
        let mut select_input_ssts = vec![];
        let level_handler = &level_handlers[reclaimed_level.level_idx as usize];

        if reclaimed_level.table_infos.is_empty() {
            // 1. not file to be picked
            state.clear();
            return None;
        }

        if state.valid()
            && state
                .last_select_end_bound
                .compare_right_with(&state.end_bound_in_round.right)
                == std::cmp::Ordering::Greater
        {
            // in round but end_key overflow
            // turn to next_round
            state.clear();
            return None;
        }

        if !state.valid() {
            // new round init key_range bound with table_infos
            let first_sst = reclaimed_level.table_infos.first().unwrap();
            let last_sst = reclaimed_level.table_infos.last().unwrap();

            let key_range_this_round = KeyRange {
                left: first_sst.key_range.as_ref().unwrap().left.clone(),
                right: last_sst.key_range.as_ref().unwrap().right.clone(),
                right_exclusive: last_sst.key_range.as_ref().unwrap().right_exclusive,
            };

            state.init(key_range_this_round);
        }

        let current_epoch_physical_time = Epoch::now().physical_time();
        let mut select_file_size = 0;

        for sst in &reclaimed_level.table_infos {
            let unmatched_sst = sst
                .key_range
                .as_ref()
                .unwrap()
                .sstable_overlap(&state.last_select_end_bound);

            if unmatched_sst
                || level_handler.is_pending_compact(&sst.sst_id)
                || self.filter(sst, current_epoch_physical_time)
            {
                if !select_input_ssts.is_empty() {
                    // Our goal is to pick as many complete layers of data as possible and keep the
                    // picked files contiguous to avoid overlapping key_ranges, so the strategy is
                    // to pick as many contiguous files as possible (at least one)
                    break;
                }

                continue;
            }

            select_input_ssts.push(sst.clone());
            select_file_size += sst.file_size;

            if select_file_size > self.max_ttl_reclaim_bytes {
                break;
            }
        }

        // turn to next_round
        if select_input_ssts.is_empty() {
            state.clear();
            return None;
        }

        let select_last_sst = select_input_ssts.last().unwrap();
        state.last_select_end_bound.full_key_extend(&KeyRange {
            left: vec![],
            right: select_last_sst.key_range.as_ref().unwrap().right.clone(),
            right_exclusive: select_last_sst.key_range.as_ref().unwrap().right_exclusive,
        });

        Some(CompactionInput {
            select_input_size: select_input_ssts.iter().map(|sst| sst.file_size).sum(),
            total_file_count: select_input_ssts.len() as _,
            input_levels: vec![
                InputLevel {
                    level_idx: reclaimed_level.level_idx,
                    level_type: reclaimed_level.level_type,
                    table_infos: select_input_ssts,
                },
                InputLevel {
                    level_idx: reclaimed_level.level_idx,
                    level_type: reclaimed_level.level_type,
                    table_infos: vec![],
                },
            ],
            target_level: reclaimed_level.level_idx as usize,
<<<<<<< HEAD
            target_sub_level_id: 0,
            vnode_partition_count: reclaimed_level.vnode_partition_count,
=======
            ..Default::default()
>>>>>>> e8f62d6d
        })
    }
}

#[cfg(test)]
mod test {
    use itertools::Itertools;
    use risingwave_pb::hummock::compact_task;
    pub use risingwave_pb::hummock::{KeyRange, Level, LevelType};

    use super::*;
    use crate::hummock::compaction::compaction_config::CompactionConfigBuilder;
    use crate::hummock::compaction::level_selector::tests::{
        assert_compaction_task, generate_l0_nonoverlapping_sublevels, generate_level,
        generate_table_with_ids_and_epochs,
    };
    use crate::hummock::compaction::level_selector::{LevelSelector, TtlCompactionSelector};
    use crate::hummock::compaction::LocalSelectorStatistic;
    use crate::hummock::model::CompactionGroup;

    #[test]
    fn test_ttl_reclaim_compaction_selector() {
        let config = CompactionConfigBuilder::new()
            .max_level(4)
            .max_space_reclaim_bytes(400)
            .build();
        let group_config = CompactionGroup::new(1, config);
        let l0 = generate_l0_nonoverlapping_sublevels(vec![]);
        assert_eq!(l0.sub_levels.len(), 0);

        let current_epoch_time = Epoch::now().physical_time();
        let expired_epoch = Epoch::from_physical_time(
            current_epoch_time - MIN_TTL_EXPIRE_INTERVAL_MS - (1000 * 1000),
        )
        .0;
        let mut levels = vec![
            generate_level(1, vec![]),
            generate_level(2, vec![]),
            generate_level(
                3,
                vec![
                    generate_table_with_ids_and_epochs(0, 1, 150, 151, 1, vec![0], 0, 0),
                    generate_table_with_ids_and_epochs(1, 1, 250, 251, 1, vec![1], 0, 0),
                ],
            ),
            Level {
                level_idx: 4,
                level_type: LevelType::Nonoverlapping as i32,
                table_infos: vec![
                    generate_table_with_ids_and_epochs(2, 1, 0, 100, 1, vec![2], expired_epoch, 0),
                    generate_table_with_ids_and_epochs(
                        3,
                        1,
                        101,
                        200,
                        1,
                        vec![3],
                        expired_epoch,
                        0,
                    ),
                    generate_table_with_ids_and_epochs(
                        4,
                        1,
                        222,
                        300,
                        1,
                        vec![4],
                        expired_epoch,
                        u64::MAX,
                    ),
                    generate_table_with_ids_and_epochs(
                        5,
                        1,
                        333,
                        400,
                        1,
                        vec![5],
                        expired_epoch,
                        u64::MAX,
                    ),
                    generate_table_with_ids_and_epochs(
                        6,
                        1,
                        444,
                        500,
                        1,
                        vec![6],
                        expired_epoch,
                        u64::MAX,
                    ),
                    generate_table_with_ids_and_epochs(
                        7,
                        1,
                        555,
                        600,
                        1,
                        vec![7],
                        expired_epoch,
                        u64::MAX,
                    ),
                    generate_table_with_ids_and_epochs(
                        8,
                        1,
                        666,
                        700,
                        1,
                        vec![8],
                        expired_epoch,
                        u64::MAX,
                    ),
                    generate_table_with_ids_and_epochs(
                        9,
                        1,
                        777,
                        800,
                        1,
                        vec![9],
                        expired_epoch,
                        u64::MAX,
                    ),
                    generate_table_with_ids_and_epochs(
                        10,
                        1,
                        888,
                        1600,
                        1,
                        vec![10],
                        expired_epoch,
                        u64::MAX,
                    ),
                    generate_table_with_ids_and_epochs(
                        11,
                        1,
                        1600,
                        1800,
                        1,
                        vec![10],
                        expired_epoch,
                        u64::MAX,
                    ),
                ],
                ..Default::default()
            },
        ];

        {
            let sst_10 = levels[3].table_infos.get_mut(8).unwrap();
            assert_eq!(10, sst_10.get_sst_id());
            sst_10.key_range.as_mut().unwrap().right_exclusive = true;
        }

        assert_eq!(levels.len(), 4);
        let levels = Levels {
            levels,
            l0: Some(l0),
            ..Default::default()
        };
        let mut levels_handler = (0..5).map(LevelHandler::new).collect_vec();
        let mut local_stats = LocalSelectorStatistic::default();
        let mut selector = TtlCompactionSelector::default();
        {
            let table_id_to_options: HashMap<u32, TableOption> = (2..=10)
                .map(|table_id| {
                    (
                        table_id as u32,
                        TableOption {
                            retention_seconds: Some(5_u32),
                        },
                    )
                })
                .collect();
            // pick ttl reclaim
            let task = selector
                .pick_compaction(
                    1,
                    &group_config,
                    &levels,
                    &mut levels_handler,
                    &mut local_stats,
                    table_id_to_options,
                )
                .unwrap();
            assert_compaction_task(&task, &levels_handler);
            assert_eq!(task.input.input_levels.len(), 2);
            assert_eq!(task.input.input_levels[0].level_idx, 4);
            assert_eq!(task.input.input_levels[0].table_infos.len(), 5);

            let mut start_id = 2;
            for sst in &task.input.input_levels[0].table_infos {
                assert_eq!(start_id, sst.get_sst_id());
                start_id += 1;
            }

            assert_eq!(task.input.input_levels[1].level_idx, 4);
            assert_eq!(task.input.input_levels[1].table_infos.len(), 0);
            assert_eq!(task.input.target_level, 4);
            assert!(matches!(
                task.compaction_task_type,
                compact_task::TaskType::Ttl
            ));
        }

        {
            for level_handler in &mut levels_handler {
                for pending_task_id in &level_handler.pending_tasks_ids() {
                    level_handler.remove_task(*pending_task_id);
                }
            }

            let table_id_to_options: HashMap<u32, TableOption> = (2..=10)
                .map(|table_id| {
                    (
                        table_id as u32,
                        TableOption {
                            retention_seconds: Some(5_u32),
                        },
                    )
                })
                .collect();

            // pick ttl reclaim
            let task = selector
                .pick_compaction(
                    1,
                    &group_config,
                    &levels,
                    &mut levels_handler,
                    &mut local_stats,
                    table_id_to_options.clone(),
                )
                .unwrap();
            assert_compaction_task(&task, &levels_handler);
            assert_eq!(task.input.input_levels.len(), 2);
            assert_eq!(task.input.input_levels[0].level_idx, 4);

            // test select index, picker will select file from state
            assert_eq!(task.input.input_levels[0].table_infos.len(), 4);

            let mut start_id = 7;
            for sst in &task.input.input_levels[0].table_infos {
                assert_eq!(start_id, sst.get_sst_id());
                start_id += 1;
            }

            assert_eq!(task.input.input_levels[1].level_idx, 4);
            assert_eq!(task.input.input_levels[1].table_infos.len(), 0);
            assert_eq!(task.input.target_level, 4);
            assert!(matches!(
                task.compaction_task_type,
                compact_task::TaskType::Ttl
            ));

            // test pick key_range right exclusive
            let task = selector
                .pick_compaction(
                    1,
                    &group_config,
                    &levels,
                    &mut levels_handler,
                    &mut local_stats,
                    table_id_to_options.clone(),
                )
                .unwrap();
            assert_compaction_task(&task, &levels_handler);
            assert_eq!(task.input.input_levels.len(), 2);
            assert_eq!(task.input.input_levels[0].level_idx, 4);
            assert_eq!(task.input.input_levels[0].table_infos.len(), 1);
            assert_eq!(task.input.input_levels[1].level_idx, 4);
            assert_eq!(task.input.input_levels[1].table_infos.len(), 0);
            assert_eq!(task.input.target_level, 4);
            assert!(matches!(
                task.compaction_task_type,
                compact_task::TaskType::Ttl
            ));
            for sst in &task.input.input_levels[0].table_infos {
                assert_eq!(start_id, sst.get_sst_id());
                start_id += 1;
            }

            assert!(selector
                .pick_compaction(
                    1,
                    &group_config,
                    &levels,
                    &mut levels_handler,
                    &mut local_stats,
                    table_id_to_options,
                )
                .is_none())
        }

        {
            for level_handler in &mut levels_handler {
                for pending_task_id in &level_handler.pending_tasks_ids() {
                    level_handler.remove_task(*pending_task_id);
                }
            }

            // rebuild selector
            selector = TtlCompactionSelector::default();
            let mut table_id_to_options: HashMap<u32, TableOption> = (2..=10)
                .map(|table_id| {
                    (
                        table_id as u32,
                        TableOption {
                            retention_seconds: Some(7200),
                        },
                    )
                })
                .collect();

            table_id_to_options.insert(
                5,
                TableOption {
                    retention_seconds: Some(5),
                },
            );

            // // pick ttl reclaim
            let task = selector
                .pick_compaction(
                    1,
                    &group_config,
                    &levels,
                    &mut levels_handler,
                    &mut local_stats,
                    table_id_to_options,
                )
                .unwrap();
            assert_compaction_task(&task, &levels_handler);
            assert_eq!(task.input.input_levels.len(), 2);
            assert_eq!(task.input.input_levels[0].level_idx, 4);

            // test table_option_filter
            assert_eq!(task.input.input_levels[0].table_infos.len(), 1);
            let select_sst = &task.input.input_levels[0].table_infos.first().unwrap();
            assert_eq!(select_sst.get_sst_id(), 5);

            assert_eq!(task.input.input_levels[1].level_idx, 4);
            assert_eq!(task.input.input_levels[1].table_infos.len(), 0);
            assert_eq!(task.input.target_level, 4);
            assert!(matches!(
                task.compaction_task_type,
                compact_task::TaskType::Ttl
            ));
        }

        {
            // test empty table_option filter

            for level_handler in &mut levels_handler {
                for pending_task_id in &level_handler.pending_tasks_ids() {
                    level_handler.remove_task(*pending_task_id);
                }
            }

            // rebuild selector
            selector = TtlCompactionSelector::default();

            // // pick ttl reclaim
            let task = selector.pick_compaction(
                1,
                &group_config,
                &levels,
                &mut levels_handler,
                &mut local_stats,
                HashMap::default(),
            );

            // empty table_options does not select any files
            assert!(task.is_none());
        }

        {
            // test continuous file selection
            for level_handler in &mut levels_handler {
                for pending_task_id in &level_handler.pending_tasks_ids() {
                    level_handler.remove_task(*pending_task_id);
                }
            }

            // rebuild selector
            selector = TtlCompactionSelector::default();
            let mut table_id_to_options: HashMap<u32, TableOption> = (2..=10)
                .map(|table_id| {
                    (
                        table_id as u32,
                        TableOption {
                            retention_seconds: Some(5_u32),
                        },
                    )
                })
                .collect();

            // cut range [2,3,4] [6,7] [10]
            table_id_to_options.insert(
                5,
                TableOption {
                    retention_seconds: Some(7200_u32),
                },
            );

            table_id_to_options.insert(
                8,
                TableOption {
                    retention_seconds: Some(7200_u32),
                },
            );

            table_id_to_options.insert(
                9,
                TableOption {
                    retention_seconds: Some(7200_u32),
                },
            );

            let expect_task_file_count = [3, 2, 1];
            let expect_task_sst_id_range = vec![vec![2, 3, 4], vec![6, 7], vec![10]];
            for (index, x) in expect_task_file_count.iter().enumerate() {
                // // pick ttl reclaim
                let task = selector
                    .pick_compaction(
                        1,
                        &group_config,
                        &levels,
                        &mut levels_handler,
                        &mut local_stats,
                        table_id_to_options.clone(),
                    )
                    .unwrap();

                assert_compaction_task(&task, &levels_handler);
                assert_eq!(task.input.input_levels.len(), 2);
                assert_eq!(task.input.input_levels[0].level_idx, 4);

                // test table_option_filter
                assert_eq!(task.input.input_levels[0].table_infos.len(), *x);
                let select_sst = &task.input.input_levels[0]
                    .table_infos
                    .iter()
                    .map(|sst| sst.get_sst_id())
                    .collect_vec();
                assert!(select_sst.is_sorted());
                assert_eq!(expect_task_sst_id_range[index], *select_sst);

                assert_eq!(task.input.input_levels[1].level_idx, 4);
                assert_eq!(task.input.input_levels[1].table_infos.len(), 0);
                assert_eq!(task.input.target_level, 4);
                assert!(matches!(
                    task.compaction_task_type,
                    compact_task::TaskType::Ttl
                ));
            }
        }

        {
            // test continuous file selection  with filter change
            for level_handler in &mut levels_handler {
                for pending_task_id in &level_handler.pending_tasks_ids() {
                    level_handler.remove_task(*pending_task_id);
                }
            }

            // rebuild selector
            selector = TtlCompactionSelector::default();
            let mut table_id_to_options: HashMap<u32, TableOption> = (2..=10)
                .map(|table_id| {
                    (
                        table_id as u32,
                        TableOption {
                            retention_seconds: Some(5_u32),
                        },
                    )
                })
                .collect();

            // cut range [2,3,4] [6,7] [10]
            table_id_to_options.insert(
                5,
                TableOption {
                    retention_seconds: Some(7200_u32),
                },
            );

            table_id_to_options.insert(
                8,
                TableOption {
                    retention_seconds: Some(7200_u32),
                },
            );

            table_id_to_options.insert(
                9,
                TableOption {
                    retention_seconds: Some(7200_u32),
                },
            );

            let expect_task_file_count = [3, 3];
            let expect_task_sst_id_range = vec![vec![2, 3, 4], vec![5, 6, 7]];
            for (index, x) in expect_task_file_count.iter().enumerate() {
                if index == expect_task_file_count.len() - 1 {
                    table_id_to_options.insert(
                        5,
                        TableOption {
                            retention_seconds: Some(5_u32),
                        },
                    );
                }

                // // pick ttl reclaim
                let task = selector
                    .pick_compaction(
                        1,
                        &group_config,
                        &levels,
                        &mut levels_handler,
                        &mut local_stats,
                        table_id_to_options.clone(),
                    )
                    .unwrap();

                assert_compaction_task(&task, &levels_handler);
                assert_eq!(task.input.input_levels.len(), 2);
                assert_eq!(task.input.input_levels[0].level_idx, 4);

                // test table_option_filter
                assert_eq!(task.input.input_levels[0].table_infos.len(), *x);
                let select_sst = &task.input.input_levels[0]
                    .table_infos
                    .iter()
                    .map(|sst| sst.get_sst_id())
                    .collect_vec();
                assert!(select_sst.is_sorted());
                assert_eq!(expect_task_sst_id_range[index], *select_sst);

                assert_eq!(task.input.input_levels[1].level_idx, 4);
                assert_eq!(task.input.input_levels[1].table_infos.len(), 0);
                assert_eq!(task.input.target_level, 4);
                assert!(matches!(
                    task.compaction_task_type,
                    compact_task::TaskType::Ttl
                ));
            }
        }
    }
}<|MERGE_RESOLUTION|>--- conflicted
+++ resolved
@@ -214,12 +214,8 @@
                 },
             ],
             target_level: reclaimed_level.level_idx as usize,
-<<<<<<< HEAD
-            target_sub_level_id: 0,
             vnode_partition_count: reclaimed_level.vnode_partition_count,
-=======
             ..Default::default()
->>>>>>> e8f62d6d
         })
     }
 }
