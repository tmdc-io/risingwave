--- conflicted
+++ resolved
@@ -36,6 +36,7 @@
 use crate::hummock::manager::transaction::HummockVersionTransaction;
 use crate::hummock::manager::{commit_multi_var, HummockManager};
 use crate::hummock::metrics_utils::remove_compaction_group_in_sst_stat;
+use crate::hummock::model::CompactionGroup;
 use crate::hummock::sequence::{next_compaction_group_id, next_sstable_object_id};
 
 impl HummockManager {
@@ -236,126 +237,6 @@
 
         Ok(())
     }
-<<<<<<< HEAD
-=======
-
-    pub async fn try_split_compaction_group(
-        &self,
-        table_write_throughput: &HashMap<u32, VecDeque<u64>>,
-        checkpoint_secs: u64,
-        group: &TableGroupInfo,
-        created_tables: &HashSet<u32>,
-    ) {
-        let compaction_group_config = {
-            let compaction_group_manager = self.compaction_group_manager.read().await;
-            compaction_group_manager
-                .try_get_compaction_group_config(group.group_id)
-                .unwrap()
-        };
-
-        if compaction_group_config
-            .compaction_config
-            .disable_auto_group_scheduling
-            .unwrap_or(false)
-        {
-            return;
-        }
-
-        // split high throughput table to dedicated compaction group
-        for (table_id, table_size) in &group.table_statistic {
-            self.try_move_table_to_dedicated_cg(
-                table_write_throughput,
-                table_id,
-                table_size,
-                !created_tables.contains(table_id),
-                checkpoint_secs,
-                group.group_id,
-                group.group_size,
-            )
-            .await;
-        }
-    }
-
-    pub async fn try_move_table_to_dedicated_cg(
-        &self,
-        table_write_throughput: &HashMap<u32, VecDeque<u64>>,
-        table_id: &u32,
-        table_size: &u64,
-        is_creating_table: bool,
-        checkpoint_secs: u64,
-        parent_group_id: u64,
-        group_size: u64,
-    ) {
-        let default_group_id: CompactionGroupId = StaticCompactionGroupId::StateDefault.into();
-        let mv_group_id: CompactionGroupId = StaticCompactionGroupId::MaterializedView.into();
-        let partition_vnode_count = self.env.opts.partition_vnode_count;
-        let window_size =
-            self.env.opts.table_info_statistic_history_times / (checkpoint_secs as usize);
-
-        let mut is_high_write_throughput = false;
-        let mut is_low_write_throughput = true;
-        if let Some(history) = table_write_throughput.get(table_id) {
-            if history.len() >= window_size {
-                is_high_write_throughput = history.iter().all(|throughput| {
-                    *throughput / checkpoint_secs > self.env.opts.table_write_throughput_threshold
-                });
-                is_low_write_throughput = history.iter().any(|throughput| {
-                    *throughput / checkpoint_secs < self.env.opts.min_table_split_write_throughput
-                });
-            }
-        }
-
-        let state_table_size = *table_size;
-
-        // 1. Avoid splitting a creating table
-        // 2. Avoid splitting a is_low_write_throughput creating table
-        // 3. Avoid splitting a non-high throughput medium-sized table
-        if is_creating_table
-            || (is_low_write_throughput)
-            || (state_table_size < self.env.opts.min_table_split_size && !is_high_write_throughput)
-        {
-            return;
-        }
-
-        // do not split a large table and a small table because it would increase IOPS
-        // of small table.
-        if parent_group_id != default_group_id && parent_group_id != mv_group_id {
-            let rest_group_size = group_size - state_table_size;
-            if rest_group_size < state_table_size
-                && rest_group_size < self.env.opts.min_table_split_size
-            {
-                return;
-            }
-        }
-
-        let ret = self
-            .move_state_tables_to_dedicated_compaction_group(
-                parent_group_id,
-                &[*table_id],
-                partition_vnode_count,
-            )
-            .await;
-        match ret {
-            Ok((target_compaction_group_id, cg_id_to_table_ids)) => {
-                tracing::info!(
-                    "split state table [{}] success (source_group_id {} target_group_id {})  cg_id_to_table_ids {:?}",
-                    table_id,
-                    parent_group_id,
-                    target_compaction_group_id,
-                    cg_id_to_table_ids
-                );
-            }
-            Err(e) => {
-                tracing::info!(
-                    error = %e.as_report(),
-                    "failed to move state table [{}] from group-{}",
-                    table_id,
-                    parent_group_id,
-                )
-            }
-        }
-    }
->>>>>>> 360d5526
 }
 
 impl HummockManager {
@@ -672,7 +553,15 @@
         table_write_throughput: &HashMap<u32, VecDeque<u64>>,
         checkpoint_secs: u64,
         group: &TableGroupInfo,
+        compaction_group_config: CompactionGroup,
     ) {
+        if compaction_group_config
+            .compaction_config
+            .disable_auto_group_scheduling
+            .unwrap_or(false)
+        {
+            return;
+        }
         // split high throughput table to dedicated compaction group
         for (table_id, table_size) in &group.table_statistic {
             self.try_move_high_throughput_table_to_dedicated_cg(
@@ -686,7 +575,8 @@
         }
 
         // split the huge group to multiple groups
-        self.try_split_huge_compaction_group(group).await;
+        self.try_split_huge_compaction_group(group, compaction_group_config)
+            .await;
     }
 
     pub async fn try_move_high_throughput_table_to_dedicated_cg(
@@ -743,14 +633,11 @@
         }
     }
 
-    pub async fn try_split_huge_compaction_group(&self, group: &TableGroupInfo) {
-        let compaction_group_config = {
-            let compaction_group_manager = self.compaction_group_manager.read().await;
-            compaction_group_manager
-                .try_get_compaction_group_config(group.group_id)
-                .unwrap()
-        };
-
+    pub async fn try_split_huge_compaction_group(
+        &self,
+        group: &TableGroupInfo,
+        compaction_group_config: CompactionGroup,
+    ) {
         let is_huge_hybrid_group: bool = group.group_size
             > (compaction_group_config.max_estimated_group_size() as f64
                 * self.env.opts.compaction_group_size_threshold) as u64
@@ -802,7 +689,9 @@
         &self,
         table_write_throughput: &HashMap<u32, VecDeque<u64>>,
         group: &TableGroupInfo,
+        group_config: CompactionGroup,
         next_group: &TableGroupInfo,
+        _next_group_config: CompactionGroup,
         checkpoint_secs: u64,
         created_tables: &HashSet<u32>,
     ) -> Result<()> {
@@ -847,14 +736,7 @@
             )));
         }
 
-        let compaction_group_config = {
-            let compaction_group_manager = self.compaction_group_manager.read().await;
-            compaction_group_manager
-                .try_get_compaction_group_config(group.group_id)
-                .unwrap()
-        };
-
-        let size_limit = (compaction_group_config.max_estimated_group_size() as f64
+        let size_limit = (group_config.max_estimated_group_size() as f64
             * self.env.opts.compaction_group_size_threshold) as u64;
 
         if (group.group_size + next_group.group_size) > size_limit {
