// Copyright 2024 RisingWave Labs
//
// Licensed under the Apache License, Version 2.0 (the "License");
// you may not use this file except in compliance with the License.
// You may obtain a copy of the License at
//
//     http://www.apache.org/licenses/LICENSE-2.0
//
// Unless required by applicable law or agreed to in writing, software
// distributed under the License is distributed on an "AS IS" BASIS,
// WITHOUT WARRANTIES OR CONDITIONS OF ANY KIND, either express or implied.
// See the License for the specific language governing permissions and
// limitations under the License.

use std::collections::{BTreeMap, BTreeSet, HashMap, HashSet, VecDeque};
use std::ops::DerefMut;
use std::sync::Arc;

use bytes::Bytes;
use itertools::Itertools;
use risingwave_common::catalog::TableId;
use risingwave_common::hash::VirtualNode;
use risingwave_hummock_sdk::compact_task::ReportTask;
use risingwave_hummock_sdk::compaction_group::{
    group_split, StateTableId, StaticCompactionGroupId,
};
use risingwave_hummock_sdk::version::{GroupDelta, GroupDeltas};
use risingwave_hummock_sdk::{can_concat, CompactionGroupId};
use risingwave_pb::hummock::compact_task::TaskStatus;
use risingwave_pb::hummock::rise_ctl_update_compaction_config_request::mutable_config::MutableConfig;
use risingwave_pb::hummock::{
    CompatibilityVersion, PbGroupConstruct, PbGroupMerge, PbStateTableInfoDelta,
};
use thiserror_ext::AsReport;

use super::CompactionGroupStatistic;
use crate::hummock::error::{Error, Result};
use crate::hummock::manager::transaction::HummockVersionTransaction;
use crate::hummock::manager::{commit_multi_var, HummockManager};
use crate::hummock::metrics_utils::remove_compaction_group_in_sst_stat;
use crate::hummock::sequence::{next_compaction_group_id, next_sstable_object_id};

impl HummockManager {
    pub async fn merge_compaction_group(
        &self,
        group_1: CompactionGroupId,
        group_2: CompactionGroupId,
    ) -> Result<()> {
        self.merge_compaction_group_impl(group_1, group_2, None)
            .await
    }

    pub async fn merge_compaction_group_for_test(
        &self,
        group_1: CompactionGroupId,
        group_2: CompactionGroupId,
        created_tables: HashSet<u32>,
    ) -> Result<()> {
        self.merge_compaction_group_impl(group_1, group_2, Some(created_tables))
            .await
    }

    pub async fn merge_compaction_group_impl(
        &self,
        group_1: CompactionGroupId,
        group_2: CompactionGroupId,
        created_tables: Option<HashSet<u32>>,
    ) -> Result<()> {
        let compaction_guard = self.compaction.write().await;
        let mut versioning_guard = self.versioning.write().await;
        let versioning = versioning_guard.deref_mut();
        // Validate parameters.
        if !versioning.current_version.levels.contains_key(&group_1) {
            return Err(Error::CompactionGroup(format!("invalid group {}", group_1)));
        }

        if !versioning.current_version.levels.contains_key(&group_2) {
            return Err(Error::CompactionGroup(format!("invalid group {}", group_2)));
        }

        let state_table_info = versioning.current_version.state_table_info.clone();
        let mut member_table_ids_1 = state_table_info
            .compaction_group_member_table_ids(group_1)
            .iter()
            .cloned()
            .collect_vec();

        let mut member_table_ids_2 = state_table_info
            .compaction_group_member_table_ids(group_2)
            .iter()
            .cloned()
            .collect_vec();

        debug_assert!(!member_table_ids_1.is_empty());
        debug_assert!(!member_table_ids_2.is_empty());
        assert!(member_table_ids_1.is_sorted());
        assert!(member_table_ids_2.is_sorted());

        let created_tables = if let Some(created_tables) = created_tables {
            // if the created_tables is provided, use it directly, most for test
            assert!(cfg!(debug_assertions));
            created_tables
        } else {
            match self.metadata_manager.get_created_table_ids().await {
                Ok(created_tables) => HashSet::from_iter(created_tables),
                Err(err) => {
                    tracing::warn!(error = %err.as_report(), "failed to fetch created table ids");
                    return Err(Error::CompactionGroup(format!(
                        "merge group_1 {} group_2 {} failed to fetch created table ids",
                        group_1, group_2
                    )));
                }
            }
        };

        fn contains_creating_table(
            table_ids: &Vec<TableId>,
            created_tables: &HashSet<u32>,
        ) -> bool {
            table_ids
                .iter()
                .any(|table_id| !created_tables.contains(&table_id.table_id()))
        }

        // do not merge the compaction group which is creating
        if contains_creating_table(&member_table_ids_1, &created_tables)
            || contains_creating_table(&member_table_ids_2, &created_tables)
        {
            return Err(Error::CompactionGroup(format!(
                "Not Merge creating group {} next_group {} member_table_ids_1 {:?} member_table_ids_2 {:?}",
                group_1, group_2, member_table_ids_1, member_table_ids_2
            )));
        }

        // Make sure `member_table_ids_1` is smaller than `member_table_ids_2`
        let (left_group_id, right_group_id) =
            if member_table_ids_1.first().unwrap() < member_table_ids_2.first().unwrap() {
                (group_1, group_2)
            } else {
                std::mem::swap(&mut member_table_ids_1, &mut member_table_ids_2);
                (group_2, group_1)
            };

        // We can only merge two groups with non-overlapping member table ids
        if member_table_ids_1.last().unwrap() >= member_table_ids_2.first().unwrap() {
            return Err(Error::CompactionGroup(format!(
                "invalid merge group_1 {} group_2 {}",
                left_group_id, right_group_id
            )));
        }

        let combined_member_table_ids = member_table_ids_1
            .iter()
            .chain(member_table_ids_2.iter())
            .collect_vec();
        assert!(combined_member_table_ids.is_sorted());

        // check duplicated sst_id
        let mut sst_id_set = HashSet::new();
        for sst_id in versioning
            .current_version
            .get_sst_ids_by_group_id(left_group_id)
            .chain(
                versioning
                    .current_version
                    .get_sst_ids_by_group_id(right_group_id),
            )
        {
            if !sst_id_set.insert(sst_id) {
                return Err(Error::CompactionGroup(format!(
                    "invalid merge group_1 {} group_2 {} duplicated sst_id {}",
                    left_group_id, right_group_id, sst_id
                )));
            }
        }

        // check branched sst on non-overlap level
        {
            let left_levels = versioning
                .current_version
                .get_compaction_group_levels(group_1);

            let right_levels = versioning
                .current_version
                .get_compaction_group_levels(group_2);

            // we can not check the l0 sub level, because the sub level id will be rewritten when merge
            // This check will ensure that other non-overlapping level ssts can be concat and that the key_range is correct.
            let max_level = std::cmp::max(left_levels.levels.len(), right_levels.levels.len());
            for level_idx in 1..=max_level {
                let left_level = left_levels.get_level(level_idx);
                let right_level = right_levels.get_level(level_idx);
                if left_level.table_infos.is_empty() || right_level.table_infos.is_empty() {
                    continue;
                }

                let left_last_sst = left_level.table_infos.last().unwrap().clone();
                let right_first_sst = right_level.table_infos.first().unwrap().clone();
                let left_sst_id = left_last_sst.sst_id;
                let right_sst_id = right_first_sst.sst_id;
                let left_obj_id = left_last_sst.object_id;
                let right_obj_id = right_first_sst.object_id;

                // Since the sst key_range within a group is legal, we only need to check the ssts adjacent to the two groups.
                if !can_concat(&[left_last_sst, right_first_sst]) {
                    return Err(Error::CompactionGroup(format!(
                        "invalid merge group_1 {} group_2 {} level_idx {} left_last_sst_id {} right_first_sst_id {} left_obj_id {} right_obj_id {}",
                        left_group_id, right_group_id, level_idx, left_sst_id, right_sst_id, left_obj_id, right_obj_id
                    )));
                }
            }
        }

        let mut version = HummockVersionTransaction::new(
            &mut versioning.current_version,
            &mut versioning.hummock_version_deltas,
            self.env.notification_manager(),
            &self.metrics,
        );
        let mut new_version_delta = version.new_delta();

        let target_compaction_group_id = {
            // merge right_group_id to left_group_id and remove right_group_id
            new_version_delta.group_deltas.insert(
                left_group_id,
                GroupDeltas {
                    group_deltas: vec![GroupDelta::GroupMerge(PbGroupMerge {
                        left_group_id,
                        right_group_id,
                    })],
                },
            );
            left_group_id
        };

        // TODO: remove compaciton group_id from state_table_info
        // rewrite compaction_group_id for all tables
        new_version_delta.with_latest_version(|version, new_version_delta| {
            for table_id in combined_member_table_ids {
                let table_id = TableId::new(table_id.table_id());
                let info = version
                    .state_table_info
                    .info()
                    .get(&table_id)
                    .expect("have check exist previously");
                assert!(new_version_delta
                    .state_table_info_delta
                    .insert(
                        table_id,
                        PbStateTableInfoDelta {
                            committed_epoch: info.committed_epoch,
                            compaction_group_id: target_compaction_group_id,
                        }
                    )
                    .is_none());
            }
        });

        {
            let mut compaction_group_manager = self.compaction_group_manager.write().await;
            let mut compaction_groups_txn = compaction_group_manager.start_compaction_groups_txn();

            // for metrics reclaim
            {
                let right_group_max_level = new_version_delta
                    .latest_version()
                    .get_compaction_group_levels(right_group_id)
                    .levels
                    .len();

                remove_compaction_group_in_sst_stat(
                    &self.metrics,
                    right_group_id,
                    right_group_max_level,
                );
            }

            new_version_delta.pre_apply();

            // remove right_group_id
            compaction_groups_txn.remove(right_group_id);
            commit_multi_var!(self.meta_store_ref(), version, compaction_groups_txn)?;
        }

        // Instead of handling DeltaType::GroupConstruct for time travel, simply enforce a version snapshot.
        versioning.mark_next_time_travel_version_snapshot();

        // cancel tasks
        let mut canceled_tasks = vec![];
        // after merge, all tasks in right_group_id should be canceled
        // Failure of cancel does not cause correctness problems, the report task will have better interception, and the operation here is designed to free up compactor compute resources more quickly.
        let compact_task_assignments =
            compaction_guard.get_compact_task_assignments_by_group_id(right_group_id);
        compact_task_assignments
            .into_iter()
            .for_each(|task_assignment| {
                if let Some(task) = task_assignment.compact_task.as_ref() {
                    assert_eq!(task.compaction_group_id, right_group_id);
                    canceled_tasks.push(ReportTask {
                        task_id: task.task_id,
                        task_status: TaskStatus::ManualCanceled,
                        table_stats_change: HashMap::default(),
                        sorted_output_ssts: vec![],
                        object_timestamps: HashMap::default(),
                    });
                }
            });

        drop(versioning_guard);
        drop(compaction_guard);
        if !canceled_tasks.is_empty() {
            self.report_compact_tasks(canceled_tasks).await?;
        }

        self.metrics
            .merge_compaction_group_count
            .with_label_values(&[&left_group_id.to_string()])
            .inc();

        Ok(())
    }
}

impl HummockManager {
    /// Split `table_ids` to a dedicated compaction group.(will be split by the `table_id` and `vnode`.)
    /// Returns the compaction group id containing the `table_ids` and the mapping of compaction group id to table ids.
    /// The split will follow the following rules
    /// 1. ssts with `key_range.left` greater than `split_key` will be split to the right group
    /// 2. the sst containing `split_key` will be split into two separate ssts and their `key_range` will be changed `sst_1`: [`sst.key_range.left`, `split_key`) `sst_2`: [`split_key`, `sst.key_range.right`]
    /// 3. currently only `vnode` 0 and `vnode` max is supported. (Due to the above rule, vnode max will be rewritten as `table_id` + 1, `vnode` 0)
    ///     `parent_group_id`: the `group_id` to split
    ///     `split_table_ids`: the `table_ids` to split, now we still support to split multiple tables to one group at once, pass `split_table_ids` for per `split` operation for checking
    ///     `table_id_to_split`: the `table_id` to split
    ///     `vnode_to_split`: the `vnode` to split
    ///     `partition_vnode_count`: the partition count for the single table group if need
    async fn split_compaction_group_impl(
        &self,
        parent_group_id: CompactionGroupId,
        split_table_ids: &[StateTableId],
        table_id_to_split: StateTableId,
        vnode_to_split: VirtualNode,
        partition_vnode_count: Option<u32>,
    ) -> Result<Vec<(CompactionGroupId, Vec<StateTableId>)>> {
        let mut result = vec![];
        let compaction_guard = self.compaction.write().await;
        let mut versioning_guard = self.versioning.write().await;
        let versioning = versioning_guard.deref_mut();
        // Validate parameters.
        if !versioning
            .current_version
            .levels
            .contains_key(&parent_group_id)
        {
            return Err(Error::CompactionGroup(format!(
                "invalid group {}",
                parent_group_id
            )));
        }

        let member_table_ids = versioning
            .current_version
            .state_table_info
            .compaction_group_member_table_ids(parent_group_id)
            .iter()
            .map(|table_id| table_id.table_id)
            .collect::<BTreeSet<_>>();

        if !member_table_ids.contains(&table_id_to_split) {
            return Err(Error::CompactionGroup(format!(
                "table {} doesn't in group {}",
                table_id_to_split, parent_group_id
            )));
        }

        let split_full_key = group_split::build_split_full_key(table_id_to_split, vnode_to_split);

        // change to vec for partition
        let table_ids = member_table_ids.into_iter().collect_vec();
        if table_ids == split_table_ids {
            return Err(Error::CompactionGroup(format!(
                "invalid split attempt for group {}: all member tables are moved",
                parent_group_id
            )));
        }
        // avoid decode split_key when caller is aware of the table_id and vnode
        let (table_ids_left, table_ids_right) =
            group_split::split_table_ids_with_table_id_and_vnode(
                &table_ids,
                split_full_key.user_key.table_id.table_id(),
                split_full_key.user_key.get_vnode_id(),
            );
        if table_ids_left.is_empty() || table_ids_right.is_empty() {
            // not need to split group if all tables are in the same side
            if !table_ids_left.is_empty() {
                result.push((parent_group_id, table_ids_left));
            }

            if !table_ids_right.is_empty() {
                result.push((parent_group_id, table_ids_right));
            }
            return Ok(result);
        }

        result.push((parent_group_id, table_ids_left));

        let split_key: Bytes = split_full_key.encode().into();

        let mut version = HummockVersionTransaction::new(
            &mut versioning.current_version,
            &mut versioning.hummock_version_deltas,
            self.env.notification_manager(),
            &self.metrics,
        );
        let mut new_version_delta = version.new_delta();

        let split_sst_count = new_version_delta
            .latest_version()
            .count_new_ssts_in_group_split(parent_group_id, split_key.clone());

        let new_sst_start_id = next_sstable_object_id(&self.env, split_sst_count).await?;
        let (new_compaction_group_id, config) = {
            // All NewCompactionGroup pairs are mapped to one new compaction group.
            let new_compaction_group_id = next_compaction_group_id(&self.env).await?;
            // The new config will be persisted later.
            let config = self
                .compaction_group_manager
                .read()
                .await
                .default_compaction_config()
                .as_ref()
                .clone();

            #[expect(deprecated)]
            // fill the deprecated field with default value
            new_version_delta.group_deltas.insert(
                new_compaction_group_id,
                GroupDeltas {
                    group_deltas: vec![GroupDelta::GroupConstruct(PbGroupConstruct {
                        group_config: Some(config.clone()),
                        group_id: new_compaction_group_id,
                        parent_group_id,
                        new_sst_start_id,
                        table_ids: vec![],
                        version: CompatibilityVersion::SplitGroupByTableId as i32, // for compatibility
                        split_key: Some(split_key.into()),
                    })],
                },
            );
            (new_compaction_group_id, config)
        };

        new_version_delta.with_latest_version(|version, new_version_delta| {
            for table_id in &table_ids_right {
                let table_id = TableId::new(*table_id);
                let info = version
                    .state_table_info
                    .info()
                    .get(&table_id)
                    .expect("have check exist previously");
                assert!(new_version_delta
                    .state_table_info_delta
                    .insert(
                        table_id,
                        PbStateTableInfoDelta {
                            committed_epoch: info.committed_epoch,
                            compaction_group_id: new_compaction_group_id,
                        }
                    )
                    .is_none());
            }
        });

        result.push((new_compaction_group_id, table_ids_right));

        {
            let mut compaction_group_manager = self.compaction_group_manager.write().await;
            let mut compaction_groups_txn = compaction_group_manager.start_compaction_groups_txn();
            compaction_groups_txn
                .create_compaction_groups(new_compaction_group_id, Arc::new(config));

            // check if need to update the compaction config for the single table group and guarantee the operation atomicity
            // `partition_vnode_count` only works inside a table, to avoid a lot of slicing sst, we only enable it in groups with high throughput and only one table.
            // The target `table_ids` might be split to an existing group, so we need to try to update its config
            for (cg_id, table_ids) in &result {
                // check the split_tables had been place to the dedicated compaction group
                if let Some(partition_vnode_count) = partition_vnode_count
                    && table_ids.len() == 1
                    && table_ids == split_table_ids
                {
                    if let Err(err) = compaction_groups_txn.update_compaction_config(
                        &[*cg_id],
                        &[MutableConfig::SplitWeightByVnode(partition_vnode_count)],
                    ) {
                        tracing::error!(
                            error = %err.as_report(),
                            "failed to update compaction config for group-{}",
                            cg_id
                        );
                    }
                }
            }

            new_version_delta.pre_apply();
            commit_multi_var!(self.meta_store_ref(), version, compaction_groups_txn)?;
        }
        // Instead of handling DeltaType::GroupConstruct for time travel, simply enforce a version snapshot.
        versioning.mark_next_time_travel_version_snapshot();

        // The expired compact tasks will be canceled.
        // Failure of cancel does not cause correctness problems, the report task will have better interception, and the operation here is designed to free up compactor compute resources more quickly.
        let mut canceled_tasks = vec![];
        let compact_task_assignments =
            compaction_guard.get_compact_task_assignments_by_group_id(parent_group_id);
        let levels = versioning
            .current_version
            .get_compaction_group_levels(parent_group_id);
        compact_task_assignments
            .into_iter()
            .for_each(|task_assignment| {
                if let Some(task) = task_assignment.compact_task.as_ref() {
                    let input_sst_ids: HashSet<u64> = task
                        .input_ssts
                        .iter()
                        .flat_map(|level| level.table_infos.iter().map(|sst| sst.sst_id))
                        .collect();
                    let input_level_ids: Vec<u32> = task
                        .input_ssts
                        .iter()
                        .map(|level| level.level_idx)
                        .collect();
                    let need_cancel = !levels.check_sst_ids_exist(&input_level_ids, input_sst_ids);
                    if need_cancel {
                        canceled_tasks.push(ReportTask {
                            task_id: task.task_id,
                            task_status: TaskStatus::ManualCanceled,
                            table_stats_change: HashMap::default(),
                            sorted_output_ssts: vec![],
                            object_timestamps: HashMap::default(),
                        });
                    }
                }
            });

        drop(versioning_guard);
        drop(compaction_guard);
        if !canceled_tasks.is_empty() {
            self.report_compact_tasks(canceled_tasks).await?;
        }

        self.metrics
            .split_compaction_group_count
            .with_label_values(&[&parent_group_id.to_string()])
            .inc();

        Ok(result)
    }

    /// Split `table_ids` to a dedicated compaction group.
    /// Returns the compaction group id containing the `table_ids` and the mapping of compaction group id to table ids.
    pub async fn move_state_tables_to_dedicated_compaction_group(
        &self,
        parent_group_id: CompactionGroupId,
        table_ids: &[StateTableId],
        partition_vnode_count: Option<u32>,
    ) -> Result<(
        CompactionGroupId,
        BTreeMap<CompactionGroupId, Vec<StateTableId>>,
    )> {
        if table_ids.is_empty() {
            return Err(Error::CompactionGroup(
                "table_ids must not be empty".to_string(),
            ));
        }

        if !table_ids.is_sorted() {
            return Err(Error::CompactionGroup(
                "table_ids must be sorted".to_string(),
            ));
        }

        let parent_table_ids = {
            let versioning_guard = self.versioning.read().await;
            versioning_guard
                .current_version
                .state_table_info
                .compaction_group_member_table_ids(parent_group_id)
                .iter()
                .map(|table_id| table_id.table_id)
                .collect_vec()
        };

        if parent_table_ids == table_ids {
            return Err(Error::CompactionGroup(format!(
                "invalid split attempt for group {}: all member tables are moved",
                parent_group_id
            )));
        }

        fn check_table_ids_valid(cg_id_to_table_ids: &BTreeMap<u64, Vec<u32>>) {
            // 1. table_ids in different cg are sorted.
            {
                cg_id_to_table_ids
                    .iter()
                    .for_each(|(_cg_id, table_ids)| assert!(table_ids.is_sorted()));
            }

            // 2.table_ids in different cg are non-overlapping
            {
                let mut table_table_ids_vec = cg_id_to_table_ids.values().cloned().collect_vec();
                table_table_ids_vec.sort_by(|a, b| a[0].cmp(&b[0]));
                assert!(table_table_ids_vec.concat().is_sorted());
            }

            // 3.table_ids belong to one and only one cg.
            {
                let mut all_table_ids = HashSet::new();
                for table_ids in cg_id_to_table_ids.values() {
                    for table_id in table_ids {
                        assert!(all_table_ids.insert(*table_id));
                    }
                }
            }
        }

        // move [3,4,5,6]
        // [1,2,3,4,5,6,7,8,9,10] -> [1,2] [3,4,5,6] [7,8,9,10]
        // split key
        // 1. table_id = 3, vnode = 0, epoch = MAX
        // 2. table_id = 7, vnode = 0, epoch = MAX

        // The new compaction group id is always generate on the right side
        // Hence, we return the first compaction group id as the result
        // split 1
        let mut cg_id_to_table_ids: BTreeMap<u64, Vec<u32>> = BTreeMap::new();
        let table_id_to_split = *table_ids.first().unwrap();
        let mut target_compaction_group_id = 0;
        let result_vec = self
            .split_compaction_group_impl(
                parent_group_id,
                table_ids,
                table_id_to_split,
                VirtualNode::ZERO,
                partition_vnode_count,
            )
            .await?;
        assert!(result_vec.len() <= 2);

        let mut finish_move = false;
        for (cg_id, table_ids_after_split) in result_vec {
            if table_ids_after_split.contains(&table_id_to_split) {
                target_compaction_group_id = cg_id;
            }

            if table_ids_after_split == table_ids {
                finish_move = true;
            }

            cg_id_to_table_ids.insert(cg_id, table_ids_after_split);
        }
        check_table_ids_valid(&cg_id_to_table_ids);

        if finish_move {
            return Ok((target_compaction_group_id, cg_id_to_table_ids));
        }

        // split 2
        // See the example above and the split rule in `split_compaction_group_impl`.
        let table_id_to_split = *table_ids.last().unwrap();
        let result_vec = self
            .split_compaction_group_impl(
                target_compaction_group_id,
                table_ids,
                table_id_to_split,
                VirtualNode::MAX_REPRESENTABLE,
                partition_vnode_count,
            )
            .await?;
        assert!(result_vec.len() <= 2);
        for (cg_id, table_ids_after_split) in result_vec {
            if table_ids_after_split.contains(&table_id_to_split) {
                target_compaction_group_id = cg_id;
            }
            cg_id_to_table_ids.insert(cg_id, table_ids_after_split);
        }
        check_table_ids_valid(&cg_id_to_table_ids);

        Ok((target_compaction_group_id, cg_id_to_table_ids))
    }
}

impl HummockManager {
    /// Split the compaction group if the group is too large or contains high throughput tables.
    pub async fn try_split_compaction_group(
        &self,
        table_write_throughput: &HashMap<u32, VecDeque<u64>>,
        checkpoint_secs: u64,
        group: CompactionGroupStatistic,
    ) {
        if group
            .compaction_group_config
            .compaction_config
            .disable_auto_group_scheduling
            .unwrap_or(false)
        {
            return;
        }
        // split high throughput table to dedicated compaction group
        for (table_id, table_size) in &group.table_statistic {
            self.try_move_high_throughput_table_to_dedicated_cg(
                table_write_throughput,
                table_id,
                table_size,
                checkpoint_secs,
                group.group_id,
            )
            .await;
        }

        // split the huge group to multiple groups
        self.try_split_huge_compaction_group(group).await;
    }

    /// Try to move the high throughput table to a dedicated compaction group.
    pub async fn try_move_high_throughput_table_to_dedicated_cg(
        &self,
        table_write_throughput: &HashMap<u32, VecDeque<u64>>,
        table_id: &u32,
        _table_size: &u64,
        checkpoint_secs: u64,
        parent_group_id: u64,
    ) {
        if !table_write_throughput.contains_key(table_id) {
            return;
        }

        let table_stat_throughput_sample_size =
            ((self.env.opts.table_stat_throuput_window_seconds_for_split as f64)
                / (checkpoint_secs as f64))
                .ceil() as usize;
        let table_throughput = table_write_throughput.get(table_id).unwrap();
        if table_throughput.len() < table_stat_throughput_sample_size {
            return;
        }

        let is_high_write_throughput = is_table_high_write_throughput(
            table_throughput,
            table_stat_throughput_sample_size,
            self.env.opts.table_high_write_throughput_threshold,
            self.env
                .opts
                .table_stat_high_write_throughput_ratio_for_split,
        );

        // do not split a table to dedicated compaction group if it is not high write throughput
        if !is_high_write_throughput {
            return;
        }

        let ret = self
            .move_state_tables_to_dedicated_compaction_group(
                parent_group_id,
                &[*table_id],
                Some(self.env.opts.partition_vnode_count),
            )
            .await;
        match ret {
            Ok(split_result) => {
                tracing::info!("split state table [{}] from group-{} success table_vnode_partition_count {:?} split result {:?}", table_id, parent_group_id, self.env.opts.partition_vnode_count, split_result);
            }
            Err(e) => {
                tracing::info!(
                    error = %e.as_report(),
                    "failed to split state table [{}] from group-{}",
                    table_id,
                    parent_group_id,
                )
            }
        }
    }

    pub async fn try_split_huge_compaction_group(&self, group: CompactionGroupStatistic) {
        let group_max_size = (group.compaction_group_config.max_estimated_group_size() as f64
            * self.env.opts.split_group_size_ratio) as u64;
        let is_huge_hybrid_group =
            group.group_size > group_max_size && group.table_statistic.len() > 1; // avoid split single table group
        if is_huge_hybrid_group {
<<<<<<< HEAD
            assert!(group.table_statistic.keys().is_sorted());
=======
>>>>>>> 51a70d86
            let mut accumulated_size = 0;
            let mut table_ids = Vec::default();
            for (table_id, table_size) in &group.table_statistic {
                accumulated_size += table_size;
                table_ids.push(*table_id);
                // split if the accumulated size is greater than half of the group size
                // avoid split a small table to dedicated compaction group and trigger multiple merge
<<<<<<< HEAD
=======
                assert!(table_ids.is_sorted());
>>>>>>> 51a70d86
                if accumulated_size * 2 > group_max_size {
                    let ret = self
                        .move_state_tables_to_dedicated_compaction_group(
                            group.group_id,
                            &table_ids,
                            None,
                        )
                        .await;
                    match ret {
                        Ok(split_result) => {
                            tracing::info!(
                                "split_huge_compaction_group success {:?}",
                                split_result
                            );
                            self.metrics
                                .split_compaction_group_count
                                .with_label_values(&[&group.group_id.to_string()])
                                .inc();
                            return;
                        }
                        Err(e) => {
                            tracing::error!(
                                error = %e.as_report(),
                                "failed to split_huge_compaction_group table {:?} from group-{}",
                                table_ids,
                                group.group_id
                            );

                            return;
                        }
                    }
                }
            }
        }
    }

    pub async fn try_merge_compaction_group(
        &self,
        table_write_throughput: &HashMap<u32, VecDeque<u64>>,
        group: &CompactionGroupStatistic,
        next_group: &CompactionGroupStatistic,
        checkpoint_secs: u64,
        created_tables: &HashSet<u32>,
    ) -> Result<()> {
        // TODO: remove this check after refactor group id
        if group.group_id == StaticCompactionGroupId::StateDefault as u64
            && next_group.group_id == StaticCompactionGroupId::MaterializedView as u64
        {
            return Err(Error::CompactionGroup(format!(
                "group-{} and group-{} are both StaticCompactionGroupId",
                group.group_id, next_group.group_id
            )));
        }

        if group.table_statistic.is_empty() || next_group.table_statistic.is_empty() {
            return Err(Error::CompactionGroup(format!(
                "group-{} or group-{} is empty",
                group.group_id, next_group.group_id
            )));
        }

        if group
            .compaction_group_config
            .compaction_config
            .disable_auto_group_scheduling
            .unwrap_or(false)
            || next_group
                .compaction_group_config
                .compaction_config
                .disable_auto_group_scheduling
                .unwrap_or(false)
        {
            return Err(Error::CompactionGroup(format!(
                "group-{} or group-{} disable_auto_group_scheduling",
                group.group_id, next_group.group_id
            )));
        }

        // do not merge the compaction group which is creating
        if check_is_creating_compaction_group(group, created_tables) {
            return Err(Error::CompactionGroup(format!(
                "Not Merge creating group {} next_group {}",
                group.group_id, next_group.group_id
            )));
        }

        // do not merge high throughput group
        let table_stat_throughput_sample_size =
            ((self.env.opts.table_stat_throuput_window_seconds_for_merge as f64)
                / (checkpoint_secs as f64))
                .ceil() as usize;

        // merge the group which is low write throughput
        if !check_is_low_write_throughput_compaction_group(
            table_write_throughput,
            table_stat_throughput_sample_size,
            self.env.opts.table_low_write_throughput_threshold,
            group,
            self.env
                .opts
                .table_stat_low_write_throughput_ratio_for_merge,
        ) {
            return Err(Error::CompactionGroup(format!(
                "Not Merge high throughput group {} next_group {}",
                group.group_id, next_group.group_id
            )));
        }

        let size_limit = (group.compaction_group_config.max_estimated_group_size() as f64
            * self.env.opts.split_group_size_ratio) as u64;

        if (group.group_size + next_group.group_size) > size_limit {
            return Err(Error::CompactionGroup(format!(
                "Not Merge huge group {} group_size {} next_group {} next_group_size {} size_limit {}",
                group.group_id, group.group_size, next_group.group_id, next_group.group_size, size_limit
            )));
        }

        if check_is_creating_compaction_group(next_group, created_tables) {
            return Err(Error::CompactionGroup(format!(
                "Not Merge creating group {} next group {}",
                group.group_id, next_group.group_id
            )));
        }

        if !check_is_low_write_throughput_compaction_group(
            table_write_throughput,
            table_stat_throughput_sample_size,
            self.env.opts.table_low_write_throughput_threshold,
            next_group,
            self.env
                .opts
                .table_stat_low_write_throughput_ratio_for_merge,
        ) {
            return Err(Error::CompactionGroup(format!(
                "Not Merge high throughput group {} next group {}",
                group.group_id, next_group.group_id
            )));
        }

        match self
            .merge_compaction_group(group.group_id, next_group.group_id)
            .await
        {
            Ok(()) => {
                tracing::info!(
                    "merge group-{} to group-{}",
                    next_group.group_id,
                    group.group_id,
                );

                self.metrics
                    .merge_compaction_group_count
                    .with_label_values(&[&group.group_id.to_string()])
                    .inc();
            }
            Err(e) => {
                tracing::info!(
                    error = %e.as_report(),
                    "failed to merge group-{} group-{}",
                    next_group.group_id,
                    group.group_id,
                )
            }
        }

        Ok(())
    }
}

/// Check if the table is high write throughput with the given threshold and ratio.
pub fn is_table_high_write_throughput(
    table_throughput: &VecDeque<u64>,
    sample_size: usize,
    threshold: u64,
    high_write_throughput_ratio: f64,
) -> bool {
    assert!(table_throughput.len() >= sample_size);
    let mut high_write_throughput_count = 0;
    for throughput in table_throughput
        .iter()
        .skip(table_throughput.len().saturating_sub(sample_size))
    {
        // only check the latest window_size
        if *throughput > threshold {
            high_write_throughput_count += 1;
        }
    }

    high_write_throughput_count as f64 > sample_size as f64 * high_write_throughput_ratio
}

pub fn is_table_low_write_throughput(
    table_throughput: &VecDeque<u64>,
    sample_size: usize,
    threshold: u64,
    low_write_throughput_ratio: f64,
) -> bool {
    assert!(table_throughput.len() >= sample_size);

    let mut low_write_throughput_count = 0;
    for throughput in table_throughput
        .iter()
        .skip(table_throughput.len().saturating_sub(sample_size))
    {
        if *throughput <= threshold {
            low_write_throughput_count += 1;
        }
    }

    low_write_throughput_count as f64 > sample_size as f64 * low_write_throughput_ratio
}

fn check_is_low_write_throughput_compaction_group(
    table_write_throughput: &HashMap<u32, VecDeque<u64>>,
    sample_size: usize,
    threshold: u64,
    group: &CompactionGroupStatistic,
    low_write_throughput_ratio: f64,
) -> bool {
    // check table exists
    let live_table = group
        .table_statistic
        .keys()
        .filter(|table_id| table_write_throughput.contains_key(table_id))
        .filter(|table_id| table_write_throughput.get(table_id).unwrap().len() >= sample_size)
        .cloned()
        .collect_vec();

    if live_table.is_empty() {
        return false;
    }

    live_table.into_iter().all(|table_id| {
        let table_write_throughput = table_write_throughput.get(&table_id).unwrap();
        is_table_low_write_throughput(
            table_write_throughput,
            sample_size,
            threshold,
            low_write_throughput_ratio,
        )
    })
}

fn check_is_creating_compaction_group(
    group: &CompactionGroupStatistic,
    created_tables: &HashSet<u32>,
) -> bool {
    group
        .table_statistic
        .keys()
        .any(|table_id| !created_tables.contains(table_id))
}<|MERGE_RESOLUTION|>--- conflicted
+++ resolved
@@ -784,10 +784,6 @@
         let is_huge_hybrid_group =
             group.group_size > group_max_size && group.table_statistic.len() > 1; // avoid split single table group
         if is_huge_hybrid_group {
-<<<<<<< HEAD
-            assert!(group.table_statistic.keys().is_sorted());
-=======
->>>>>>> 51a70d86
             let mut accumulated_size = 0;
             let mut table_ids = Vec::default();
             for (table_id, table_size) in &group.table_statistic {
@@ -795,10 +791,7 @@
                 table_ids.push(*table_id);
                 // split if the accumulated size is greater than half of the group size
                 // avoid split a small table to dedicated compaction group and trigger multiple merge
-<<<<<<< HEAD
-=======
                 assert!(table_ids.is_sorted());
->>>>>>> 51a70d86
                 if accumulated_size * 2 > group_max_size {
                     let ret = self
                         .move_state_tables_to_dedicated_compaction_group(
