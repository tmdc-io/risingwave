// Copyright 2024 RisingWave Labs
//
// Licensed under the Apache License, Version 2.0 (the "License");
// you may not use this file except in compliance with the License.
// You may obtain a copy of the License at
//
//     http://www.apache.org/licenses/LICENSE-2.0
//
// Unless required by applicable law or agreed to in writing, software
// distributed under the License is distributed on an "AS IS" BASIS,
// WITHOUT WARRANTIES OR CONDITIONS OF ANY KIND, either express or implied.
// See the License for the specific language governing permissions and
// limitations under the License.

// Copyright 2024 RisingWave Labs
//
// Licensed under the Apache License, Version 2.0 (the "License");
// you may not use this file except in compliance with the License.
// You may obtain a copy of the License at
//
//     http://www.apache.org/licenses/LICENSE-2.0
//
// Unless required by applicable law or agreed to in writing, software
// distributed under the License is distributed on an "AS IS" BASIS,
// WITHOUT WARRANTIES OR CONDITIONS OF ANY KIND, either express or implied.
// See the License for the specific language governing permissions and
// limitations under the License.

use std::collections::{BTreeMap, HashMap, HashSet};
use std::sync::{Arc, LazyLock};
use std::time::{Instant, SystemTime};

use anyhow::Context;
use fail::fail_point;
use futures::future::Shared;
use futures::stream::FuturesUnordered;
use futures::{FutureExt, StreamExt};
use itertools::Itertools;
use parking_lot::Mutex;
use rand::seq::SliceRandom;
use rand::thread_rng;
use risingwave_common::util::epoch::Epoch;
use risingwave_hummock_sdk::compact_task::{CompactTask, ReportTask};
use risingwave_hummock_sdk::compaction_group::StateTableId;
use risingwave_hummock_sdk::key_range::KeyRange;
use risingwave_hummock_sdk::level::Levels;
use risingwave_hummock_sdk::sstable_info::SstableInfo;
use risingwave_hummock_sdk::table_stats::{
    add_prost_table_stats_map, purge_prost_table_stats, PbTableStatsMap,
};
use risingwave_hummock_sdk::version::{GroupDelta, IntraLevelDelta};
use risingwave_hummock_sdk::{
    compact_task_to_string, statistics_compact_task, CompactionGroupId, HummockCompactionTaskId,
    HummockSstableObjectId, HummockVersionId,
};
use risingwave_pb::hummock::compact_task::{TaskStatus, TaskType};
use risingwave_pb::hummock::subscribe_compaction_event_request::{
    self, Event as RequestEvent, HeartBeat, PullTask,
};
use risingwave_pb::hummock::subscribe_compaction_event_response::{
    Event as ResponseEvent, PullTaskAck,
};
use risingwave_pb::hummock::{
    compact_task, CompactTaskAssignment, CompactionConfig, PbCompactStatus,
    PbCompactTaskAssignment, SubscribeCompactionEventRequest, TableOption, TableSchema,
};
use rw_futures_util::pending_on_none;
use thiserror_ext::AsReport;
use tokio::sync::mpsc::error::SendError;
use tokio::sync::mpsc::{unbounded_channel, UnboundedReceiver};
use tokio::sync::oneshot::{Receiver as OneShotReceiver, Sender};
use tokio::task::JoinHandle;
use tonic::Streaming;
use tracing::warn;

use crate::hummock::compaction::selector::level_selector::PickerInfo;
use crate::hummock::compaction::selector::{
    DynamicLevelSelector, DynamicLevelSelectorCore, LocalSelectorStatistic, ManualCompactionOption,
    ManualCompactionSelector, SpaceReclaimCompactionSelector, TombstoneCompactionSelector,
    TtlCompactionSelector, VnodeWatermarkCompactionSelector,
};
use crate::hummock::compaction::{CompactStatus, CompactionDeveloperConfig, CompactionSelector};
use crate::hummock::error::{Error, Result};
use crate::hummock::manager::transaction::{
    HummockVersionStatsTransaction, HummockVersionTransaction,
};
use crate::hummock::manager::versioning::Versioning;
use crate::hummock::metrics_utils::{
    build_compact_task_level_type_metrics_label, trigger_local_table_stat, trigger_sst_stat,
};
use crate::hummock::model::CompactionGroup;
use crate::hummock::sequence::next_compaction_task_id;
use crate::hummock::{commit_multi_var, start_measure_real_process_timer, HummockManager};
use crate::manager::META_NODE_ID;
use crate::model::BTreeMapTransaction;

pub mod compaction_group_manager;
pub mod compaction_group_schedule;

const MAX_SKIP_TIMES: usize = 8;
const MAX_REPORT_COUNT: usize = 16;

static CANCEL_STATUS_SET: LazyLock<HashSet<TaskStatus>> = LazyLock::new(|| {
    [
        TaskStatus::ManualCanceled,
        TaskStatus::SendFailCanceled,
        TaskStatus::AssignFailCanceled,
        TaskStatus::HeartbeatCanceled,
        TaskStatus::InvalidGroupCanceled,
        TaskStatus::NoAvailMemoryResourceCanceled,
        TaskStatus::NoAvailCpuResourceCanceled,
        TaskStatus::HeartbeatProgressCanceled,
    ]
    .into_iter()
    .collect()
});

type CompactionRequestChannelItem = (CompactionGroupId, compact_task::TaskType);

fn init_selectors() -> HashMap<compact_task::TaskType, Box<dyn CompactionSelector>> {
    let mut compaction_selectors: HashMap<compact_task::TaskType, Box<dyn CompactionSelector>> =
        HashMap::default();
    compaction_selectors.insert(
        compact_task::TaskType::Dynamic,
        Box::<DynamicLevelSelector>::default(),
    );
    compaction_selectors.insert(
        compact_task::TaskType::SpaceReclaim,
        Box::<SpaceReclaimCompactionSelector>::default(),
    );
    compaction_selectors.insert(
        compact_task::TaskType::Ttl,
        Box::<TtlCompactionSelector>::default(),
    );
    compaction_selectors.insert(
        compact_task::TaskType::Tombstone,
        Box::<TombstoneCompactionSelector>::default(),
    );
    compaction_selectors.insert(
        compact_task::TaskType::VnodeWatermark,
        Box::<VnodeWatermarkCompactionSelector>::default(),
    );
    compaction_selectors
}

impl<'a> HummockVersionTransaction<'a> {
    fn apply_compact_task(&mut self, compact_task: &CompactTask) {
        let mut version_delta = self.new_delta();
        let trivial_move = CompactStatus::is_trivial_move_task(compact_task);
        version_delta.trivial_move = trivial_move;

        let group_deltas = &mut version_delta
            .group_deltas
            .entry(compact_task.compaction_group_id)
            .or_default()
            .group_deltas;
        let mut removed_table_ids_map: BTreeMap<u32, HashSet<u64>> = BTreeMap::default();

        for level in &compact_task.input_ssts {
            let level_idx = level.level_idx;

            removed_table_ids_map
                .entry(level_idx)
                .or_default()
                .extend(level.table_infos.iter().map(|sst| sst.sst_id));
        }

        for (level_idx, removed_table_ids) in removed_table_ids_map {
            let group_delta = GroupDelta::IntraLevel(IntraLevelDelta::new(
                level_idx,
                0, // default
                removed_table_ids,
                vec![], // default
                0,      // default
            ));

            group_deltas.push(group_delta);
        }

        let group_delta = GroupDelta::IntraLevel(IntraLevelDelta::new(
            compact_task.target_level,
            compact_task.target_sub_level_id,
            HashSet::new(), // default
            compact_task.sorted_output_ssts.clone(),
            compact_task.split_weight_by_vnode,
        ));

        group_deltas.push(group_delta);
        version_delta.pre_apply();
    }
}

#[derive(Default)]
pub struct Compaction {
    /// Compaction task that is already assigned to a compactor
    pub compact_task_assignment: BTreeMap<HummockCompactionTaskId, PbCompactTaskAssignment>,
    /// `CompactStatus` of each compaction group
    pub compaction_statuses: BTreeMap<CompactionGroupId, CompactStatus>,

    pub _deterministic_mode: bool,
}

impl HummockManager {
    pub async fn get_assigned_compact_task_num(&self) -> u64 {
        self.compaction.read().await.compact_task_assignment.len() as u64
    }

    pub async fn list_compaction_status(
        &self,
    ) -> (Vec<PbCompactStatus>, Vec<CompactTaskAssignment>) {
        let compaction = self.compaction.read().await;
        (
            compaction.compaction_statuses.values().map_into().collect(),
            compaction
                .compact_task_assignment
                .values()
                .cloned()
                .collect(),
        )
    }

    pub async fn get_compaction_scores(
        &self,
        compaction_group_id: CompactionGroupId,
    ) -> Vec<PickerInfo> {
        let (status, levels, group) = {
            let compaction = self.compaction.read().await;
            let versioning = self.versioning.read().await;
            let config_manager = self.compaction_group_manager.read().await;
            match (
                compaction.compaction_statuses.get(&compaction_group_id),
                versioning.current_version.levels.get(&compaction_group_id),
                config_manager.try_get_compaction_group_config(compaction_group_id),
            ) {
                (Some(cs), Some(v), Some(cf)) => (cs.to_owned(), v.to_owned(), cf),
                _ => {
                    return vec![];
                }
            }
        };
        let dynamic_level_core = DynamicLevelSelectorCore::new(
            group.compaction_config,
            Arc::new(CompactionDeveloperConfig::default()),
        );
        let ctx = dynamic_level_core.get_priority_levels(&levels, &status.level_handlers);
        ctx.score_levels
    }
}

impl HummockManager {
    async fn handle_pull_task_event(
        &self,
        context_id: u32,
        pull_task_count: usize,
        compaction_selectors: &mut HashMap<TaskType, Box<dyn CompactionSelector>>,
        max_get_task_probe_times: usize,
    ) {
        assert_ne!(0, pull_task_count);
        if let Some(compactor) = self.compactor_manager.get_compactor(context_id) {
            let (groups, task_type) = self.auto_pick_compaction_groups_and_type().await;
            if !groups.is_empty() {
                let selector: &mut Box<dyn CompactionSelector> =
                    compaction_selectors.get_mut(&task_type).unwrap();

                let mut generated_task_count = 0;
                let mut existed_groups = groups.clone();
                let mut no_task_groups: HashSet<CompactionGroupId> = HashSet::default();
                let mut failed_tasks = vec![];
                let mut loop_times = 0;

                while generated_task_count < pull_task_count
                    && failed_tasks.is_empty()
                    && loop_times < max_get_task_probe_times
                {
                    loop_times += 1;
                    let compact_ret = self
                        .get_compact_tasks(
                            existed_groups.clone(),
                            pull_task_count - generated_task_count,
                            selector,
                        )
                        .await;

                    match compact_ret {
                        Ok((compact_tasks, unschedule_groups)) => {
                            no_task_groups.extend(unschedule_groups);
                            if compact_tasks.is_empty() {
                                break;
                            }
                            generated_task_count += compact_tasks.len();
                            for task in compact_tasks {
                                let task_id = task.task_id;
                                if let Err(e) =
                                    compactor.send_event(ResponseEvent::CompactTask(task.into()))
                                {
                                    tracing::warn!(
                                        error = %e.as_report(),
                                        "Failed to send task {} to {}",
                                        task_id,
                                        compactor.context_id(),
                                    );
                                    failed_tasks.push(task_id);
                                }
                            }
                            if !failed_tasks.is_empty() {
                                self.compactor_manager.remove_compactor(context_id);
                            }
                            existed_groups.retain(|group_id| !no_task_groups.contains(group_id));
                        }
                        Err(err) => {
                            tracing::warn!(error = %err.as_report(), "Failed to get compaction task");
                            break;
                        }
                    };
                }
                for group in no_task_groups {
                    self.compaction_state.unschedule(group, task_type);
                }
                if let Err(err) = self
                    .cancel_compact_tasks(failed_tasks, TaskStatus::SendFailCanceled)
                    .await
                {
                    tracing::warn!(error = %err.as_report(), "Failed to cancel compaction task");
                }
            }

            // ack to compactor
            if let Err(e) = compactor.send_event(ResponseEvent::PullTaskAck(PullTaskAck {})) {
                tracing::warn!(
                    error = %e.as_report(),
                    "Failed to send ask to {}",
                    context_id,
                );
                self.compactor_manager.remove_compactor(context_id);
            }
        }
    }

    /// dedicated event runtime for CPU/IO bound event
    pub fn compaction_event_loop(
        hummock_manager: Arc<Self>,
        mut compactor_streams_change_rx: UnboundedReceiver<(
            u32,
            Streaming<SubscribeCompactionEventRequest>,
        )>,
    ) -> Vec<(JoinHandle<()>, Sender<()>)> {
        let mut compactor_request_streams = FuturesUnordered::new();
        let (shutdown_tx, shutdown_rx) = tokio::sync::oneshot::channel();
        let (shutdown_tx_dedicated, shutdown_rx_dedicated) = tokio::sync::oneshot::channel();
        let shutdown_rx_shared = shutdown_rx.shared();
        let shutdown_rx_dedicated_shared = shutdown_rx_dedicated.shared();

        let (tx, rx) = unbounded_channel();

        let mut join_handle_vec = Vec::default();

        let hummock_manager_dedicated = hummock_manager.clone();
        let compact_task_event_handler_join_handle = tokio::spawn(async move {
            Self::compact_task_dedicated_event_handler(
                hummock_manager_dedicated,
                rx,
                shutdown_rx_dedicated_shared,
            )
            .await;
        });

        join_handle_vec.push((
            compact_task_event_handler_join_handle,
            shutdown_tx_dedicated,
        ));

        let join_handle = tokio::spawn(async move {
            let push_stream =
                |context_id: u32,
                 stream: Streaming<SubscribeCompactionEventRequest>,
                 compactor_request_streams: &mut FuturesUnordered<_>| {
                    let future = stream
                        .into_future()
                        .map(move |stream_future| (context_id, stream_future));

                    compactor_request_streams.push(future);
                };

            let mut event_loop_iteration_now = Instant::now();

            loop {
                let shutdown_rx_shared = shutdown_rx_shared.clone();
                let hummock_manager = hummock_manager.clone();
                hummock_manager
                    .metrics
                    .compaction_event_loop_iteration_latency
                    .observe(event_loop_iteration_now.elapsed().as_millis() as _);
                event_loop_iteration_now = Instant::now();

                tokio::select! {
                    _ = shutdown_rx_shared => { return; },

                    compactor_stream = compactor_streams_change_rx.recv() => {
                        if let Some((context_id, stream)) = compactor_stream {
                            tracing::info!("compactor {} enters the cluster", context_id);
                            push_stream(context_id, stream, &mut compactor_request_streams);
                        }
                    },

                    result = pending_on_none(compactor_request_streams.next()) => {
                        let mut compactor_alive = true;

                        let (context_id, compactor_stream_req): (_, (std::option::Option<std::result::Result<SubscribeCompactionEventRequest, _>>, _)) = result;
                        let (event, create_at, stream) = match compactor_stream_req {
                            (Some(Ok(req)), stream) => {
                                (req.event.unwrap(), req.create_at, stream)
                            }

                            (Some(Err(err)), _stream) => {
                                tracing::warn!(error = %err.as_report(), "compactor stream {} poll with err, recv stream may be destroyed", context_id);
                                continue
                            }

                            _ => {
                                tracing::warn!("compactor stream {} poll err, recv stream may be destroyed", context_id);
                                continue
                            },
                        };

                        {
                            let consumed_latency_ms = SystemTime::now()
                                .duration_since(std::time::UNIX_EPOCH)
                                .expect("Clock may have gone backwards")
                                .as_millis()
                                as u64
                            - create_at;
                            hummock_manager.metrics
                                .compaction_event_consumed_latency
                                .observe(consumed_latency_ms as _);
                        }

                        match event {
                            RequestEvent::HeartBeat(HeartBeat {
                                progress,
                            }) => {
                                let compactor_manager = hummock_manager.compactor_manager.clone();
                                let cancel_tasks = compactor_manager.update_task_heartbeats(&progress).into_iter().map(|task|task.task_id).collect::<Vec<_>>();
                                if !cancel_tasks.is_empty() {
                                    tracing::info!(
                                        ?cancel_tasks,
                                        context_id,
                                        "Tasks cancel has expired due to lack of visible progress",
                                    );

                                    if let Err(e) = hummock_manager
                                        .cancel_compact_tasks(cancel_tasks.clone(), TaskStatus::HeartbeatProgressCanceled)
                                        .await
                                    {
                                        tracing::error!(
                                            error = %e.as_report(),
                                            "Attempt to remove compaction task due to elapsed heartbeat failed. We will continue to track its heartbeat
                                            until we can successfully report its status."
                                        );
                                    }
                                }

                                if let Some(compactor) = compactor_manager.get_compactor(context_id) {
                                    // Forcefully cancel the task so that it terminates
                                    // early on the compactor
                                    // node.
                                    if !cancel_tasks.is_empty() {
                                        let _ = compactor.cancel_tasks(&cancel_tasks);
                                        tracing::info!(
                                            ?cancel_tasks,
                                            context_id,
                                            "CancelTask operation has been sent to compactor node",
                                        );
                                    }
                                } else {
                                    // Determine the validity of the compactor streaming rpc. When the compactor no longer exists in the manager, the stream will be removed.
                                    // Tip: Connectivity to the compactor will be determined through the `send_event` operation. When send fails, it will be removed from the manager
                                    compactor_alive = false;
                                }
                            },

                            RequestEvent::Register(_) => {
                                unreachable!()
                            }

                            e @ (RequestEvent::PullTask(_) | RequestEvent::ReportTask(_)) => {
                                let _ = tx.send((context_id, e));
                            }
                        }

                        if compactor_alive {
                            push_stream(context_id, stream, &mut compactor_request_streams);
                        } else {
                            tracing::warn!(context_id, "compactor stream error, send stream may be destroyed");
                        }
                    },
                }
            }
        });

        join_handle_vec.push((join_handle, shutdown_tx));

        join_handle_vec
    }

    pub fn add_compactor_stream(
        &self,
        context_id: u32,
        req_stream: Streaming<SubscribeCompactionEventRequest>,
    ) {
        self.compactor_streams_change_tx
            .send((context_id, req_stream))
            .unwrap();
    }

    pub async fn auto_pick_compaction_group_and_type(
        &self,
    ) -> Option<(CompactionGroupId, compact_task::TaskType)> {
        let mut compaction_group_ids = self.compaction_group_ids().await;
        compaction_group_ids.shuffle(&mut thread_rng());

        for cg_id in compaction_group_ids {
            if let Some(pick_type) = self.compaction_state.auto_pick_type(cg_id) {
                return Some((cg_id, pick_type));
            }
        }

        None
    }

    /// This method will return all compaction group id in a random order and task type. If there are any group block by `write_limit`, it will return a single array with `TaskType::Emergency`.
    /// If these groups get different task-type, it will return all group id with `TaskType::Dynamic` if the first group get `TaskType::Dynamic`, otherwise it will return the single group with other task type.
    async fn auto_pick_compaction_groups_and_type(
        &self,
    ) -> (Vec<CompactionGroupId>, compact_task::TaskType) {
        let mut compaction_group_ids = self.compaction_group_ids().await;
        compaction_group_ids.shuffle(&mut thread_rng());

        let mut normal_groups = vec![];
        for cg_id in compaction_group_ids {
            if let Some(pick_type) = self.compaction_state.auto_pick_type(cg_id) {
                if pick_type == TaskType::Dynamic {
                    normal_groups.push(cg_id);
                } else if normal_groups.is_empty() {
                    return (vec![cg_id], pick_type);
                }
            }
        }
        (normal_groups, TaskType::Dynamic)
    }

    /// dedicated event runtime for CPU/IO bound event
    async fn compact_task_dedicated_event_handler(
        hummock_manager: Arc<HummockManager>,
        mut rx: UnboundedReceiver<(u32, subscribe_compaction_event_request::Event)>,
        shutdown_rx_shared: Shared<OneShotReceiver<()>>,
    ) {
        let mut compaction_selectors = init_selectors();

        tokio::select! {
            _ = shutdown_rx_shared => {}

            _ = async {
                while let Some((context_id, event)) = rx.recv().await {
                    let mut report_events = vec![];
                    let mut skip_times = 0;
                    match event {
                        RequestEvent::PullTask(PullTask { pull_task_count }) => {
                            hummock_manager.handle_pull_task_event(context_id, pull_task_count as usize, &mut compaction_selectors, hummock_manager.env.opts.max_get_task_probe_times).await;
                        }

                        RequestEvent::ReportTask(task) => {
                           report_events.push(task.into());
                        }

                        _ => unreachable!(),
                    }
                    while let Ok((context_id, event)) = rx.try_recv() {
                        match event {
                            RequestEvent::PullTask(PullTask { pull_task_count }) => {
                                hummock_manager.handle_pull_task_event(context_id, pull_task_count as usize, &mut compaction_selectors, hummock_manager.env.opts.max_get_task_probe_times).await;
                                if !report_events.is_empty() {
                                    if skip_times > MAX_SKIP_TIMES {
                                        break;
                                    }
                                    skip_times += 1;
                                }
                            }

                            RequestEvent::ReportTask(task) => {
                                report_events.push(task.into());
                                if report_events.len() >= MAX_REPORT_COUNT {
                                    break;
                                }
                            }
                        _ => unreachable!(),
                        }
                    }
                    if !report_events.is_empty() {
                        if let Err(e) = hummock_manager.report_compact_tasks(report_events).await
                        {
                            tracing::error!(error = %e.as_report(), "report compact_tack fail")
                        }
                    }
                }
            } => {}
        }
    }
}

impl HummockManager {
    pub async fn get_compact_tasks_impl(
        &self,
        compaction_groups: Vec<CompactionGroupId>,
        max_select_count: usize,
        selector: &mut Box<dyn CompactionSelector>,
    ) -> Result<(Vec<CompactTask>, Vec<CompactionGroupId>)> {
        // TODO: `get_all_table_options` will hold catalog_manager async lock, to avoid holding the
        // lock in compaction_guard, take out all table_options in advance there may be a
        // waste of resources here, need to add a more efficient filter in catalog_manager
        let deterministic_mode = self.env.opts.compaction_deterministic_test;
        let all_table_id_to_option = self
            .metadata_manager
            .get_all_table_options()
            .await
            .map_err(|err| Error::MetaStore(err.into()))?;

        let mut compaction_guard = self.compaction.write().await;
        let compaction: &mut Compaction = &mut compaction_guard;
        let mut versioning_guard = self.versioning.write().await;
        let versioning: &mut Versioning = &mut versioning_guard;

        let _timer = start_measure_real_process_timer!(self, "get_compact_tasks_impl");

        let start_time = Instant::now();
        let mut compaction_statuses = BTreeMapTransaction::new(&mut compaction.compaction_statuses);

        let mut compact_task_assignment =
            BTreeMapTransaction::new(&mut compaction.compact_task_assignment);

        let mut version = HummockVersionTransaction::new(
            &mut versioning.current_version,
            &mut versioning.hummock_version_deltas,
            self.env.notification_manager(),
            &self.metrics,
        );

        if deterministic_mode {
            version.disable_apply_to_txn();
        }
        let all_versioned_table_schemas = if self.env.opts.enable_dropped_column_reclaim {
            self.metadata_manager
                .catalog_controller
                .get_versioned_table_schemas()
                .await
                .map_err(|e| Error::Internal(e.into()))?
        } else {
            HashMap::default()
        };
        let mut unschedule_groups = vec![];
        let mut trivial_tasks = vec![];
        let mut pick_tasks = vec![];
        let developer_config = Arc::new(CompactionDeveloperConfig::new_from_meta_opts(
            &self.env.opts,
        ));
        'outside: for compaction_group_id in compaction_groups {
            if pick_tasks.len() >= max_select_count {
                break;
            }

            if !version
                .latest_version()
                .levels
                .contains_key(&compaction_group_id)
            {
                continue;
            }

            // When the last table of a compaction group is deleted, the compaction group (and its
            // config) is destroyed as well. Then a compaction task for this group may come later and
            // cannot find its config.
            let group_config = {
                let config_manager = self.compaction_group_manager.read().await;

                match config_manager.try_get_compaction_group_config(compaction_group_id) {
                    Some(config) => config,
                    None => continue,
                }
            };

            // StoredIdGenerator already implements ids pre-allocation by ID_PREALLOCATE_INTERVAL.
            let task_id = next_compaction_task_id(&self.env).await?;

            if !compaction_statuses.contains_key(&compaction_group_id) {
                // lazy initialize.
                compaction_statuses.insert(
                    compaction_group_id,
                    CompactStatus::new(
                        compaction_group_id,
                        group_config.compaction_config.max_level,
                    ),
                );
            }
            let mut compact_status = compaction_statuses.get_mut(compaction_group_id).unwrap();

            let can_trivial_move = matches!(selector.task_type(), TaskType::Dynamic)
                || matches!(selector.task_type(), TaskType::Emergency);

            let mut stats = LocalSelectorStatistic::default();
            let member_table_ids: Vec<_> = version
                .latest_version()
                .state_table_info
                .compaction_group_member_table_ids(compaction_group_id)
                .iter()
                .map(|table_id| table_id.table_id)
                .collect();

            let mut table_id_to_option: HashMap<u32, _> = HashMap::default();

            for table_id in &member_table_ids {
                if let Some(opts) = all_table_id_to_option.get(table_id) {
                    table_id_to_option.insert(*table_id, *opts);
                }
            }

            while let Some(compact_task) = compact_status.get_compact_task(
                version
                    .latest_version()
                    .get_compaction_group_levels(compaction_group_id),
                version
                    .latest_version()
                    .state_table_info
                    .compaction_group_member_table_ids(compaction_group_id),
                task_id as HummockCompactionTaskId,
                &group_config,
                &mut stats,
                selector,
                &table_id_to_option,
                developer_config.clone(),
                &version.latest_version().table_watermarks,
                &version.latest_version().state_table_info,
            ) {
                let target_level_id = compact_task.input.target_level as u32;

                let compression_algorithm = match compact_task.compression_algorithm.as_str() {
                    "Lz4" => 1,
                    "Zstd" => 2,
                    _ => 0,
                };
                let vnode_partition_count = compact_task.input.vnode_partition_count;
                let mut compact_task = CompactTask {
                    input_ssts: compact_task.input.input_levels,
                    splits: vec![KeyRange::inf()],
                    sorted_output_ssts: vec![],
                    task_id,
                    target_level: target_level_id,
                    // only gc delete keys in last level because there may be older version in more bottom
                    // level.
                    gc_delete_keys: version
                        .latest_version()
                        .get_compaction_group_levels(compaction_group_id)
                        .is_last_level(target_level_id),
                    base_level: compact_task.base_level as u32,
                    task_status: TaskStatus::Pending,
                    compaction_group_id: group_config.group_id,
                    existing_table_ids: member_table_ids.clone(),
                    compression_algorithm,
                    target_file_size: compact_task.target_file_size,
                    table_options: table_id_to_option
                        .iter()
                        .map(|(table_id, table_option)| {
                            (*table_id, TableOption::from(table_option))
                        })
                        .collect(),
                    current_epoch_time: Epoch::now().0,
                    compaction_filter_mask: group_config.compaction_config.compaction_filter_mask,
                    target_sub_level_id: compact_task.input.target_sub_level_id,
                    task_type: compact_task.compaction_task_type,
                    split_weight_by_vnode: vnode_partition_count,
                    max_sub_compaction: group_config.compaction_config.max_sub_compaction,
                    ..Default::default()
                };

                let is_trivial_reclaim = CompactStatus::is_trivial_reclaim(&compact_task);
                let is_trivial_move = CompactStatus::is_trivial_move_task(&compact_task);
                if is_trivial_reclaim || (is_trivial_move && can_trivial_move) {
                    let log_label = if is_trivial_reclaim {
                        "TrivialReclaim"
                    } else {
                        "TrivialMove"
                    };
                    let label = if is_trivial_reclaim {
                        "trivial-space-reclaim"
                    } else {
                        "trivial-move"
                    };

                    tracing::debug!(
                        "{} for compaction group {}: input: {:?}, cost time: {:?}",
                        log_label,
                        compact_task.compaction_group_id,
                        compact_task.input_ssts,
                        start_time.elapsed()
                    );
                    compact_task.task_status = TaskStatus::Success;
                    compact_status.report_compact_task(&compact_task);
                    if !is_trivial_reclaim {
                        compact_task
                            .sorted_output_ssts
                            .clone_from(&compact_task.input_ssts[0].table_infos);
                    }
                    self.metrics
                        .compact_frequency
                        .with_label_values(&[
                            label,
                            &compact_task.compaction_group_id.to_string(),
                            selector.task_type().as_str_name(),
                            "SUCCESS",
                        ])
                        .inc();

                    version.apply_compact_task(&compact_task);
                    trivial_tasks.push(compact_task);
                    if trivial_tasks.len() >= self.env.opts.max_trivial_move_task_count_per_loop {
                        break 'outside;
                    }
                } else {
                    self.calculate_vnode_partition(
                        &mut compact_task,
                        group_config.compaction_config.as_ref(),
                    )
                    .await;
                    compact_task.table_watermarks = version
                        .latest_version()
                        .safe_epoch_table_watermarks(&compact_task.existing_table_ids);
                    compact_task.table_schemas = compact_task
                        .existing_table_ids
                        .iter()
                        .filter_map(|table_id| {
                            let id = (*table_id).try_into().unwrap();
                            all_versioned_table_schemas.get(&id).map(|column_ids| {
                                (
                                    *table_id,
                                    TableSchema {
                                        column_ids: column_ids.clone(),
                                    },
                                )
                            })
                        })
                        .collect();

                    compact_task_assignment.insert(
                        compact_task.task_id,
                        CompactTaskAssignment {
                            compact_task: Some(compact_task.clone().into()),
                            context_id: META_NODE_ID, // deprecated
                        },
                    );

                    pick_tasks.push(compact_task);
                    break;
                }

                stats.report_to_metrics(compaction_group_id, self.metrics.as_ref());
                stats = LocalSelectorStatistic::default();
            }
            if pick_tasks
                .last()
                .map(|task| task.compaction_group_id != compaction_group_id)
                .unwrap_or(true)
            {
                unschedule_groups.push(compaction_group_id);
            }
            stats.report_to_metrics(compaction_group_id, self.metrics.as_ref());
        }

        if !trivial_tasks.is_empty() {
            commit_multi_var!(
                self.meta_store_ref(),
                compaction_statuses,
                compact_task_assignment,
                version
            )?;
            self.metrics
                .compact_task_batch_count
                .with_label_values(&["batch_trivial_move"])
                .observe(trivial_tasks.len() as f64);
            drop(versioning_guard);
        } else {
            // We are using a single transaction to ensure that each task has progress when it is
            // created.
            drop(versioning_guard);
            commit_multi_var!(
                self.meta_store_ref(),
                compaction_statuses,
                compact_task_assignment
            )?;
        }
        drop(compaction_guard);
        if !pick_tasks.is_empty() {
            self.metrics
                .compact_task_batch_count
                .with_label_values(&["batch_get_compact_task"])
                .observe(pick_tasks.len() as f64);
        }

        for compact_task in &mut pick_tasks {
            let compaction_group_id = compact_task.compaction_group_id;

            // Initiate heartbeat for the task to track its progress.
            self.compactor_manager
                .initiate_task_heartbeat(compact_task.clone());

            // this task has been finished.
            compact_task.task_status = TaskStatus::Pending;
            let compact_task_statistics = statistics_compact_task(compact_task);

            let level_type_label = build_compact_task_level_type_metrics_label(
                compact_task.input_ssts[0].level_idx as usize,
                compact_task.input_ssts.last().unwrap().level_idx as usize,
            );

            let level_count = compact_task.input_ssts.len();
            if compact_task.input_ssts[0].level_idx == 0 {
                self.metrics
                    .l0_compact_level_count
                    .with_label_values(&[&compaction_group_id.to_string(), &level_type_label])
                    .observe(level_count as _);
            }

            self.metrics
                .compact_task_size
                .with_label_values(&[&compaction_group_id.to_string(), &level_type_label])
                .observe(compact_task_statistics.total_file_size as _);

            self.metrics
                .compact_task_size
                .with_label_values(&[
                    &compaction_group_id.to_string(),
                    &format!("{} uncompressed", level_type_label),
                ])
                .observe(compact_task_statistics.total_uncompressed_file_size as _);

            self.metrics
                .compact_task_file_count
                .with_label_values(&[&compaction_group_id.to_string(), &level_type_label])
                .observe(compact_task_statistics.total_file_count as _);

            tracing::trace!(
                    "For compaction group {}: pick up {} {} sub_level in level {} to compact to target {}. cost time: {:?} compact_task_statistics {:?}",
                    compaction_group_id,
                    level_count,
                    compact_task.input_ssts[0].level_type.as_str_name(),
                    compact_task.input_ssts[0].level_idx,
                    compact_task.target_level,
                    start_time.elapsed(),
                    compact_task_statistics
                );
        }

        #[cfg(test)]
        {
            self.check_state_consistency().await;
        }
        pick_tasks.extend(trivial_tasks);
        Ok((pick_tasks, unschedule_groups))
    }

    /// Cancels a compaction task no matter it's assigned or unassigned.
    pub async fn cancel_compact_task(&self, task_id: u64, task_status: TaskStatus) -> Result<bool> {
        fail_point!("fp_cancel_compact_task", |_| Err(Error::MetaStore(
            anyhow::anyhow!("failpoint metastore err")
        )));
        let ret = self
            .cancel_compact_task_impl(vec![task_id], task_status)
            .await?;
        Ok(ret[0])
    }

    pub async fn cancel_compact_tasks(
        &self,
        tasks: Vec<u64>,
        task_status: TaskStatus,
    ) -> Result<Vec<bool>> {
        self.cancel_compact_task_impl(tasks, task_status).await
    }

    async fn cancel_compact_task_impl(
        &self,
        task_ids: Vec<u64>,
        task_status: TaskStatus,
    ) -> Result<Vec<bool>> {
        assert!(CANCEL_STATUS_SET.contains(&task_status));
        let tasks = task_ids
            .into_iter()
            .map(|task_id| ReportTask {
                task_id,
                task_status,
                sorted_output_ssts: vec![],
                table_stats_change: HashMap::default(),
                object_timestamps: HashMap::default(),
            })
            .collect_vec();
        let rets = self.report_compact_tasks(tasks).await?;
        #[cfg(test)]
        {
            self.check_state_consistency().await;
        }
        Ok(rets)
    }

    async fn get_compact_tasks(
        &self,
        mut compaction_groups: Vec<CompactionGroupId>,
        max_select_count: usize,
        selector: &mut Box<dyn CompactionSelector>,
    ) -> Result<(Vec<CompactTask>, Vec<CompactionGroupId>)> {
        fail_point!("fp_get_compact_task", |_| Err(Error::MetaStore(
            anyhow::anyhow!("failpoint metastore error")
        )));
        compaction_groups.shuffle(&mut thread_rng());
        let (mut tasks, groups) = self
            .get_compact_tasks_impl(compaction_groups, max_select_count, selector)
            .await?;
        tasks.retain(|task| {
            if task.task_status == TaskStatus::Success {
                debug_assert!(
                    CompactStatus::is_trivial_reclaim(task)
                        || CompactStatus::is_trivial_move_task(task)
                );
                false
            } else {
                true
            }
        });
        Ok((tasks, groups))
    }

    pub async fn get_compact_task(
        &self,
        compaction_group_id: CompactionGroupId,
        selector: &mut Box<dyn CompactionSelector>,
    ) -> Result<Option<CompactTask>> {
        fail_point!("fp_get_compact_task", |_| Err(Error::MetaStore(
            anyhow::anyhow!("failpoint metastore error")
        )));

        let (normal_tasks, _) = self
            .get_compact_tasks_impl(vec![compaction_group_id], 1, selector)
            .await?;
        for task in normal_tasks {
            if task.task_status != TaskStatus::Success {
                return Ok(Some(task));
            }
            debug_assert!(
                CompactStatus::is_trivial_reclaim(&task)
                    || CompactStatus::is_trivial_move_task(&task)
            );
        }
        Ok(None)
    }

    pub async fn manual_get_compact_task(
        &self,
        compaction_group_id: CompactionGroupId,
        manual_compaction_option: ManualCompactionOption,
    ) -> Result<Option<CompactTask>> {
        let mut selector: Box<dyn CompactionSelector> =
            Box::new(ManualCompactionSelector::new(manual_compaction_option));
        self.get_compact_task(compaction_group_id, &mut selector)
            .await
    }

    pub async fn report_compact_task(
        &self,
        task_id: u64,
        task_status: TaskStatus,
        sorted_output_ssts: Vec<SstableInfo>,
        table_stats_change: Option<PbTableStatsMap>,
        object_timestamps: HashMap<HummockSstableObjectId, u64>,
    ) -> Result<bool> {
        let rets = self
            .report_compact_tasks(vec![ReportTask {
                task_id,
                task_status,
                sorted_output_ssts,
                table_stats_change: table_stats_change.unwrap_or_default(),
                object_timestamps,
            }])
            .await?;
        Ok(rets[0])
    }

    /// Finishes or cancels a compaction task, according to `task_status`.
    ///
    /// If `context_id` is not None, its validity will be checked when writing meta store.
    /// Its ownership of the task is checked as well.
    ///
    /// Return Ok(false) indicates either the task is not found,
    /// or the task is not owned by `context_id` when `context_id` is not None.

    pub async fn report_compact_tasks(&self, report_tasks: Vec<ReportTask>) -> Result<Vec<bool>> {
        let mut guard = self.compaction.write().await;
        let deterministic_mode = self.env.opts.compaction_deterministic_test;
        let compaction: &mut Compaction = &mut guard;
        let start_time = Instant::now();
        let original_keys = compaction.compaction_statuses.keys().cloned().collect_vec();
        let mut compact_statuses = BTreeMapTransaction::new(&mut compaction.compaction_statuses);
        let mut rets = vec![false; report_tasks.len()];
        let mut compact_task_assignment =
            BTreeMapTransaction::new(&mut compaction.compact_task_assignment);
        // The compaction task is finished.
        let mut versioning_guard = self.versioning.write().await;
        let versioning: &mut Versioning = &mut versioning_guard;
        let _timer = start_measure_real_process_timer!(self, "report_compact_tasks");

        // purge stale compact_status
        for group_id in original_keys {
            if !versioning.current_version.levels.contains_key(&group_id) {
                compact_statuses.remove(group_id);
            }
        }
        let mut tasks = vec![];

        let mut version = HummockVersionTransaction::new(
            &mut versioning.current_version,
            &mut versioning.hummock_version_deltas,
            self.env.notification_manager(),
            &self.metrics,
        );

        if deterministic_mode {
            version.disable_apply_to_txn();
        }

        let mut version_stats = HummockVersionStatsTransaction::new(
            &mut versioning.version_stats,
            self.env.notification_manager(),
        );
        let mut success_count = 0;
        for (idx, task) in report_tasks.into_iter().enumerate() {
            rets[idx] = true;
            let mut compact_task = match compact_task_assignment.remove(task.task_id) {
                Some(compact_task) => CompactTask::from(compact_task.compact_task.unwrap()),
                None => {
                    tracing::warn!("{}", format!("compact task {} not found", task.task_id));
                    rets[idx] = false;
                    continue;
                }
            };

            {
                // apply result
                compact_task.task_status = task.task_status;
                compact_task.sorted_output_ssts = task.sorted_output_ssts;
            }

            match compact_statuses.get_mut(compact_task.compaction_group_id) {
                Some(mut compact_status) => {
                    compact_status.report_compact_task(&compact_task);
                }
                None => {
                    // When the group_id is not found in the compaction_statuses, it means the group has been removed.
                    // The task is invalid and should be canceled.
                    // e.g.
                    // 1. The group is removed by the user unregistering the tables
                    // 2. The group is removed by the group scheduling algorithm
                    compact_task.task_status = TaskStatus::InvalidGroupCanceled;
                }
            }

            let input_sst_ids: HashSet<u64> = compact_task
                .input_ssts
                .iter()
                .flat_map(|level| level.table_infos.iter().map(|sst| sst.sst_id))
                .collect();
            let input_level_ids: Vec<u32> = compact_task
                .input_ssts
                .iter()
                .map(|level| level.level_idx)
                .collect();

            let is_success = if let TaskStatus::Success = compact_task.task_status {
                if let Err(e) = self
                    .report_compaction_sanity_check(&task.object_timestamps)
                    .await
                {
                    warn!(
                        "failed to commit compaction task {} {}",
                        compact_task.task_id,
                        e.as_report()
                    );
                    compact_task.task_status = TaskStatus::RetentionTimeRejected;
                    false
                } else {
                    let group = version
                        .latest_version()
                        .levels
                        .get(&compact_task.compaction_group_id)
                        .unwrap();
                    let input_exist = group.check_sst_ids_exist(&input_level_ids, input_sst_ids);
                    if !input_exist {
                        compact_task.task_status = TaskStatus::InputOutdatedCanceled;
                        warn!(
                            "The task may be expired because of group split, task:\n {:?}",
                            compact_task_to_string(&compact_task)
                        );
                    }

                    input_exist
                }
            } else {
                false
            };
            if is_success {
                success_count += 1;
                version.apply_compact_task(&compact_task);
                if purge_prost_table_stats(&mut version_stats.table_stats, version.latest_version())
                {
                    self.metrics.version_stats.reset();
                    versioning.local_metrics.clear();
                }
                add_prost_table_stats_map(&mut version_stats.table_stats, &task.table_stats_change);
                trigger_local_table_stat(
                    &self.metrics,
                    &mut versioning.local_metrics,
                    &version_stats,
                    &task.table_stats_change,
                );
            }
            tasks.push(compact_task);
        }
        if success_count > 0 {
            commit_multi_var!(
                self.meta_store_ref(),
                compact_statuses,
                compact_task_assignment,
                version,
                version_stats
            )?;

            self.metrics
                .compact_task_batch_count
                .with_label_values(&["batch_report_task"])
                .observe(success_count as f64);
        } else {
            // The compaction task is cancelled or failed.
            commit_multi_var!(
                self.meta_store_ref(),
                compact_statuses,
                compact_task_assignment
            )?;
        }
        let mut success_groups = vec![];
        for compact_task in tasks {
            let task_status = compact_task.task_status;
            let task_status_label = task_status.as_str_name();
            let task_type_label = compact_task.task_type.as_str_name();

            self.compactor_manager
                .remove_task_heartbeat(compact_task.task_id);

            self.metrics
                .compact_frequency
                .with_label_values(&[
                    "normal",
                    &compact_task.compaction_group_id.to_string(),
                    task_type_label,
                    task_status_label,
                ])
                .inc();

            tracing::trace!(
                "Reported compaction task. {}. cost time: {:?}",
                compact_task_to_string(&compact_task),
                start_time.elapsed(),
            );

            trigger_sst_stat(
                &self.metrics,
                compaction
                    .compaction_statuses
                    .get(&compact_task.compaction_group_id),
                &versioning_guard.current_version,
                compact_task.compaction_group_id,
            );

            if !deterministic_mode
                && (matches!(compact_task.task_type, compact_task::TaskType::Dynamic)
                    || matches!(compact_task.task_type, compact_task::TaskType::Emergency))
            {
                // only try send Dynamic compaction
                self.try_send_compaction_request(
                    compact_task.compaction_group_id,
                    compact_task::TaskType::Dynamic,
                );
            }

            if task_status == TaskStatus::Success {
                success_groups.push(compact_task.compaction_group_id);
            }
        }
        drop(versioning_guard);
        if !success_groups.is_empty() {
            self.try_update_write_limits(&success_groups).await;
        }
        Ok(rets)
    }

    /// Triggers compacitons to specified compaction groups.
    /// Don't wait for compaction finish
    pub async fn trigger_compaction_deterministic(
        &self,
        _base_version_id: HummockVersionId,
        compaction_groups: Vec<CompactionGroupId>,
    ) -> Result<()> {
        self.on_current_version(|old_version| {
            tracing::info!(
                "Trigger compaction for version {}, groups {:?}",
                old_version.id,
                compaction_groups
            );
        })
        .await;

        if compaction_groups.is_empty() {
            return Ok(());
        }
        for compaction_group in compaction_groups {
            self.try_send_compaction_request(compaction_group, compact_task::TaskType::Dynamic);
        }
        Ok(())
    }

    pub async fn trigger_manual_compaction(
        &self,
        compaction_group: CompactionGroupId,
        manual_compaction_option: ManualCompactionOption,
    ) -> Result<()> {
        let start_time = Instant::now();

        // 1. Get idle compactor.
        let compactor = match self.compactor_manager.next_compactor() {
            Some(compactor) => compactor,
            None => {
                tracing::warn!("trigger_manual_compaction No compactor is available.");
                return Err(anyhow::anyhow!(
                    "trigger_manual_compaction No compactor is available. compaction_group {}",
                    compaction_group
                )
                .into());
            }
        };

        // 2. Get manual compaction task.
        let compact_task = self
            .manual_get_compact_task(compaction_group, manual_compaction_option)
            .await;
        let compact_task = match compact_task {
            Ok(Some(compact_task)) => compact_task,
            Ok(None) => {
                // No compaction task available.
                return Err(anyhow::anyhow!(
                    "trigger_manual_compaction No compaction_task is available. compaction_group {}",
                    compaction_group
                )
                    .into());
            }
            Err(err) => {
                tracing::warn!(error = %err.as_report(), "Failed to get compaction task");

                return Err(anyhow::anyhow!(err)
                    .context(format!(
                        "Failed to get compaction task for compaction_group {}",
                        compaction_group,
                    ))
                    .into());
            }
        };

        // 3. send task to compactor
        let compact_task_string = compact_task_to_string(&compact_task);
        // TODO: shall we need to cancel on meta ?
        compactor
            .send_event(ResponseEvent::CompactTask(compact_task.into()))
            .with_context(|| {
                format!(
                    "Failed to trigger compaction task for compaction_group {}",
                    compaction_group,
                )
            })?;

        tracing::info!(
            "Trigger manual compaction task. {}. cost time: {:?}",
            &compact_task_string,
            start_time.elapsed(),
        );

        Ok(())
    }

    /// Sends a compaction request.
    pub fn try_send_compaction_request(
        &self,
        compaction_group: CompactionGroupId,
        task_type: compact_task::TaskType,
    ) -> bool {
        match self
            .compaction_state
            .try_sched_compaction(compaction_group, task_type)
        {
            Ok(_) => true,
            Err(e) => {
                tracing::error!(
                    error = %e.as_report(),
                    "failed to send compaction request for compaction group {}",
                    compaction_group,
                );
                false
            }
        }
    }

    pub(crate) async fn calculate_vnode_partition(
        &self,
        compact_task: &mut CompactTask,
        compaction_config: &CompactionConfig,
    ) {
        // do not split sst by vnode partition when target_level > base_level
        // The purpose of data alignment is mainly to improve the parallelism of base level compaction and reduce write amplification.
        // However, at high level, the size of the sst file is often larger and only contains the data of a single table_id, so there is no need to cut it.
        if compact_task.target_level > compact_task.base_level {
            return;
        }
        if compaction_config.split_weight_by_vnode > 0 {
            for table_id in &compact_task.existing_table_ids {
                compact_task
                    .table_vnode_partition
                    .insert(*table_id, compact_task.split_weight_by_vnode);
            }
        } else {
            let mut table_size_info: HashMap<u32, u64> = HashMap::default();
            let mut existing_table_ids: HashSet<u32> = HashSet::default();
            for input_ssts in &compact_task.input_ssts {
                for sst in &input_ssts.table_infos {
                    existing_table_ids.extend(sst.table_ids.iter());
                    for table_id in &sst.table_ids {
                        *table_size_info.entry(*table_id).or_default() +=
                            sst.sst_size / (sst.table_ids.len() as u64);
                    }
                }
            }
            compact_task
                .existing_table_ids
                .retain(|table_id| existing_table_ids.contains(table_id));

            let hybrid_vnode_count = self.env.opts.hybrid_partition_node_count;
            let default_partition_count = self.env.opts.partition_vnode_count;
            // We must ensure the partition threshold large enough to avoid too many small files.
            let compact_task_table_size_partition_threshold_low = self
                .env
                .opts
                .compact_task_table_size_partition_threshold_low;
            let compact_task_table_size_partition_threshold_high = self
                .env
                .opts
                .compact_task_table_size_partition_threshold_high;
            use risingwave_common::system_param::reader::SystemParamsRead;
            let params = self.env.system_params_reader().await;
            let barrier_interval_ms = params.barrier_interval_ms() as u64;
            let checkpoint_secs = std::cmp::max(
                1,
                params.checkpoint_frequency() * barrier_interval_ms / 1000,
            );
            // check latest write throughput
            let history_table_throughput = self.history_table_throughput.read();
            for (table_id, compact_table_size) in table_size_info {
                let write_throughput = history_table_throughput
                    .get(&table_id)
                    .map(|que| que.back().cloned().unwrap_or(0))
                    .unwrap_or(0)
                    / checkpoint_secs;
                if compact_table_size > compact_task_table_size_partition_threshold_high
                    && default_partition_count > 0
                {
                    compact_task
                        .table_vnode_partition
                        .insert(table_id, default_partition_count);
                } else if (compact_table_size > compact_task_table_size_partition_threshold_low
                    || (write_throughput > self.env.opts.table_high_write_throughput_threshold
                        && compact_table_size > compaction_config.target_file_size_base))
                    && hybrid_vnode_count > 0
                {
                    // partition for large write throughput table. But we also need to make sure that it can not be too small.
                    compact_task
                        .table_vnode_partition
                        .insert(table_id, hybrid_vnode_count);
                } else if compact_table_size > compaction_config.target_file_size_base {
                    // partition for small table
                    compact_task.table_vnode_partition.insert(table_id, 1);
                }
            }
            compact_task
                .table_vnode_partition
                .retain(|table_id, _| compact_task.existing_table_ids.contains(table_id));
        }
    }
}

#[cfg(any(test, feature = "test"))]
impl HummockManager {
    pub fn compactor_manager_ref_for_test(&self) -> crate::hummock::CompactorManagerRef {
        self.compactor_manager.clone()
    }

    pub async fn compaction_task_from_assignment_for_test(
        &self,
        task_id: u64,
    ) -> Option<CompactTaskAssignment> {
        let compaction_guard = self.compaction.read().await;
        let assignment_ref = &compaction_guard.compact_task_assignment;
        assignment_ref.get(&task_id).cloned()
    }

    pub async fn report_compact_task_for_test(
        &self,
        task_id: u64,
        compact_task: Option<CompactTask>,
        task_status: TaskStatus,
        sorted_output_ssts: Vec<SstableInfo>,
        table_stats_change: Option<PbTableStatsMap>,
    ) -> Result<()> {
        if let Some(task) = compact_task {
            let mut guard = self.compaction.write().await;
            guard.compact_task_assignment.insert(
                task_id,
                CompactTaskAssignment {
                    compact_task: Some(task.into()),
                    context_id: 0,
                },
            );
        }

        // In the test, the contents of the compact task may have been modified directly, while the contents of compact_task_assignment were not modified.
        // So we pass the modified compact_task directly into the `report_compact_task_impl`
        self.report_compact_tasks(vec![ReportTask {
            task_id,
            task_status,
            sorted_output_ssts,
            table_stats_change: table_stats_change.unwrap_or_default(),
            object_timestamps: HashMap::default(),
        }])
        .await?;
        Ok(())
    }
}

pub fn check_cg_write_limit(
    levels: &Levels,
    compaction_config: &CompactionConfig,
) -> WriteLimitType {
    let threshold = compaction_config.level0_stop_write_threshold_sub_level_number as usize;
    let l0_sub_level_number = levels.l0.sub_levels.len();
    if threshold < l0_sub_level_number {
        return WriteLimitType::WriteStop(l0_sub_level_number, threshold);
    }

    WriteLimitType::Unlimited
}

pub enum WriteLimitType {
    Unlimited,

    // (l0_level_count, threshold)
    WriteStop(usize, usize),
}

impl WriteLimitType {
    pub fn as_str(&self) -> String {
        match self {
            Self::Unlimited => "Unlimited".to_string(),
            Self::WriteStop(l0_level_count, threshold) => {
                format!(
                    "WriteStop(l0_level_count: {}, threshold: {}) too many L0 sub levels",
                    l0_level_count, threshold
                )
            }
        }
    }

    pub fn is_write_stop(&self) -> bool {
        matches!(self, Self::WriteStop(_, _))
    }
}

#[derive(Debug, Default)]
pub struct CompactionState {
    scheduled: Mutex<HashSet<(CompactionGroupId, compact_task::TaskType)>>,
}

impl CompactionState {
    pub fn new() -> Self {
        Self {
            scheduled: Default::default(),
        }
    }

    /// Enqueues only if the target is not yet in queue.
    pub fn try_sched_compaction(
        &self,
        compaction_group: CompactionGroupId,
        task_type: TaskType,
    ) -> std::result::Result<bool, SendError<CompactionRequestChannelItem>> {
        let mut guard = self.scheduled.lock();
        let key = (compaction_group, task_type);
        if guard.contains(&key) {
            return Ok(false);
        }
        guard.insert(key);
        Ok(true)
    }

    pub fn unschedule(
        &self,
        compaction_group: CompactionGroupId,
        task_type: compact_task::TaskType,
    ) {
        self.scheduled.lock().remove(&(compaction_group, task_type));
    }

    pub fn auto_pick_type(&self, group: CompactionGroupId) -> Option<TaskType> {
        let guard = self.scheduled.lock();
        if guard.contains(&(group, compact_task::TaskType::Dynamic)) {
            Some(compact_task::TaskType::Dynamic)
        } else if guard.contains(&(group, compact_task::TaskType::SpaceReclaim)) {
            Some(compact_task::TaskType::SpaceReclaim)
        } else if guard.contains(&(group, compact_task::TaskType::Ttl)) {
            Some(compact_task::TaskType::Ttl)
        } else if guard.contains(&(group, compact_task::TaskType::Tombstone)) {
            Some(compact_task::TaskType::Tombstone)
        } else if guard.contains(&(group, compact_task::TaskType::VnodeWatermark)) {
            Some(compact_task::TaskType::VnodeWatermark)
        } else {
            None
        }
    }
}

impl Compaction {
    pub fn get_compact_task_assignments_by_group_id(
        &self,
        compaction_group_id: CompactionGroupId,
    ) -> Vec<CompactTaskAssignment> {
        self.compact_task_assignment
            .iter()
            .filter_map(|(_, assignment)| {
                if assignment.compact_task.as_ref().map_or(false, |task| {
                    task.compaction_group_id == compaction_group_id
                }) {
                    Some(CompactTaskAssignment {
                        compact_task: assignment.compact_task.clone(),
                        context_id: assignment.context_id,
                    })
                } else {
                    None
                }
            })
            .collect()
    }
}

#[derive(Clone, Default)]
pub struct CompactionGroupStatistic {
    pub group_id: CompactionGroupId,
    pub group_size: u64,
<<<<<<< HEAD
    pub table_statistic: HashMap<StateTableId, u64>,
=======
    pub table_statistic: BTreeMap<StateTableId, u64>,
>>>>>>> 51a70d86
    pub compaction_group_config: CompactionGroup,
}<|MERGE_RESOLUTION|>--- conflicted
+++ resolved
@@ -1672,10 +1672,6 @@
 pub struct CompactionGroupStatistic {
     pub group_id: CompactionGroupId,
     pub group_size: u64,
-<<<<<<< HEAD
-    pub table_statistic: HashMap<StateTableId, u64>,
-=======
     pub table_statistic: BTreeMap<StateTableId, u64>,
->>>>>>> 51a70d86
     pub compaction_group_config: CompactionGroup,
 }