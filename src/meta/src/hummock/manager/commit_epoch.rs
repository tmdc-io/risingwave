// Copyright 2024 RisingWave Labs
//
// Licensed under the Apache License, Version 2.0 (the "License");
// you may not use this file except in compliance with the License.
// You may obtain a copy of the License at
//
//     http://www.apache.org/licenses/LICENSE-2.0
//
// Unless required by applicable law or agreed to in writing, software
// distributed under the License is distributed on an "AS IS" BASIS,
// WITHOUT WARRANTIES OR CONDITIONS OF ANY KIND, either express or implied.
// See the License for the specific language governing permissions and
// limitations under the License.

use std::collections::{BTreeMap, HashMap, HashSet};
<<<<<<< HEAD
use std::ops::Deref;
use std::sync::Arc;
=======
>>>>>>> 00150a30

use risingwave_common::catalog::TableId;
use risingwave_hummock_sdk::change_log::ChangeLogDelta;
use risingwave_hummock_sdk::compaction_group::group_split::split_sst_for_commit_epoch;
use risingwave_hummock_sdk::sstable_info::SstableInfo;
use risingwave_hummock_sdk::table_stats::{
    add_prost_table_stats_map, purge_prost_table_stats, to_prost_table_stats_map, PbTableStatsMap,
};
use risingwave_hummock_sdk::table_watermark::TableWatermarks;
use risingwave_hummock_sdk::version::HummockVersionStateTableInfo;
use risingwave_hummock_sdk::{
    CompactionGroupId, HummockContextId, HummockSstableObjectId, LocalSstableInfo,
};
use risingwave_pb::hummock::compact_task::{self};
use risingwave_pb::hummock::HummockSnapshot;
use sea_orm::TransactionTrait;

use crate::hummock::error::{Error, Result};
use crate::hummock::manager::compaction_group_manager::CompactionGroupManager;
use crate::hummock::manager::transaction::{
    HummockVersionStatsTransaction, HummockVersionTransaction,
};
use crate::hummock::manager::versioning::Versioning;
use crate::hummock::metrics_utils::{
    get_or_create_local_table_stat, trigger_local_table_stat, trigger_sst_stat,
};
use crate::hummock::model::CompactionGroup;
use crate::hummock::sequence::{next_compaction_group_id, next_sstable_object_id};
use crate::hummock::{
    commit_multi_var, commit_multi_var_with_provided_txn, start_measure_real_process_timer,
    HummockManager,
};

pub enum NewTableFragmentInfo {
    None,
    Normal {
        mv_table_id: Option<TableId>,
        internal_table_ids: Vec<TableId>,
    },
    NewCompactionGroup {
        table_ids: HashSet<TableId>,
    },
}

pub struct CommitEpochInfo {
    pub sstables: Vec<LocalSstableInfo>,
    pub new_table_watermarks: HashMap<TableId, TableWatermarks>,
    pub sst_to_context: HashMap<HummockSstableObjectId, HummockContextId>,
    pub new_table_fragment_info: NewTableFragmentInfo,
    pub change_log_delta: HashMap<TableId, ChangeLogDelta>,
    pub committed_epoch: u64,
    pub tables_to_commit: HashSet<TableId>,
    pub is_visible_table_committed_epoch: bool,
}

impl HummockManager {
    #[cfg(any(test, feature = "test"))]
    pub async fn commit_epoch_for_test(
        &self,
        epoch: u64,
        sstables: Vec<impl Into<LocalSstableInfo>>,
        sst_to_context: HashMap<HummockSstableObjectId, HummockContextId>,
    ) -> Result<()> {
        let tables = self
            .versioning
            .read()
            .await
            .current_version
            .state_table_info
            .info()
            .keys()
            .cloned()
            .collect();
        let info = CommitEpochInfo {
            sstables: sstables.into_iter().map(Into::into).collect(),
            new_table_watermarks: HashMap::new(),
            sst_to_context,
            new_table_fragment_info: NewTableFragmentInfo::None,
            change_log_delta: HashMap::new(),
            committed_epoch: epoch,
            tables_to_commit: tables,
            is_visible_table_committed_epoch: true,
        };
        self.commit_epoch(info).await?;
        Ok(())
    }

    /// Caller should ensure `epoch` > `max_committed_epoch`
    pub async fn commit_epoch(
        &self,
        commit_info: CommitEpochInfo,
    ) -> Result<Option<HummockSnapshot>> {
        let CommitEpochInfo {
            mut sstables,
            new_table_watermarks,
            sst_to_context,
            new_table_fragment_info,
            change_log_delta,
            committed_epoch,
            tables_to_commit,
            is_visible_table_committed_epoch,
        } = commit_info;

        let mut versioning_guard = self.versioning.write().await;
        let _timer = start_measure_real_process_timer!(self, "commit_epoch");
        // Prevent commit new epochs if this flag is set
        if versioning_guard.disable_commit_epochs {
            return Ok(None);
        }

        let versioning: &mut Versioning = &mut versioning_guard;
        self.commit_epoch_sanity_check(
            committed_epoch,
            &tables_to_commit,
            is_visible_table_committed_epoch,
            &sstables,
            &sst_to_context,
            &versioning.current_version,
        )
        .await?;

        // Consume and aggregate table stats.
        let mut table_stats_change = PbTableStatsMap::default();
        for s in &mut sstables {
            add_prost_table_stats_map(
                &mut table_stats_change,
                &to_prost_table_stats_map(s.table_stats.clone()),
            );
        }

        let previous_time_travel_toggle_check = versioning.time_travel_toggle_check;
        versioning.time_travel_toggle_check = self.time_travel_enabled().await;
        if !previous_time_travel_toggle_check && versioning.time_travel_toggle_check {
            // Take a snapshot for the first commit epoch after enabling time travel.
            versioning.mark_next_time_travel_version_snapshot();
        }

        let mut version = HummockVersionTransaction::new(
            &mut versioning.current_version,
            &mut versioning.hummock_version_deltas,
            self.env.notification_manager(),
            &self.metrics,
        );

        let state_table_info = &version.latest_version().state_table_info;
        let mut table_compaction_group_mapping = state_table_info.build_table_compaction_group_id();

        let mut new_tables = None;
        let mut compaction_group_manager_txn = None;
        let mut compaction_group_config = None;

        if !matches!(new_table_fragment_info, NewTableFragmentInfo::None) {
            let mut new_table_ids = Vec::default();
            if compaction_group_manager_txn.is_none() {
                let compaction_group_manager_guard = self.compaction_group_manager.write().await;
                let config = compaction_group_manager_guard
                    .default_compaction_config()
                    .deref()
                    .clone();
                compaction_group_config = Some(config);
                compaction_group_manager_txn =
                    Some(CompactionGroupManager::start_owned_compaction_groups_txn(
                        compaction_group_manager_guard,
                    ));
            }

            let new_compaction_group_id = next_compaction_group_id(&self.env).await?;
            compaction_group_manager_txn.as_mut().unwrap().insert(
                new_compaction_group_id,
                CompactionGroup {
                    group_id: new_compaction_group_id,
                    compaction_config: Arc::new(compaction_group_config.as_ref().unwrap().clone()),
                },
            );

            match new_table_fragment_info {
                NewTableFragmentInfo::Normal {
                    mv_table_id,
                    internal_table_ids,
                } => {
                    on_handle_add_new_table(
                        state_table_info,
                        &internal_table_ids,
                        new_compaction_group_id,
                        &mut table_compaction_group_mapping,
                    )?;

                    if let Some(mv_table_id) = mv_table_id {
                        on_handle_add_new_table(
                            state_table_info,
                            &[mv_table_id],
                            new_compaction_group_id,
                            &mut table_compaction_group_mapping,
                        )?;
                        new_table_ids.extend(internal_table_ids);
                        new_table_ids.push(mv_table_id);
                    }
                }
                NewTableFragmentInfo::NewCompactionGroup { table_ids } => {
                    on_handle_add_new_table(
                        state_table_info,
                        &table_ids,
                        new_compaction_group_id,
                        &mut table_compaction_group_mapping,
                    )?;
                    new_table_ids.extend(table_ids.iter().cloned());
                }
<<<<<<< HEAD
                NewTableFragmentInfo::None => unreachable!(),
            }

            new_tables = Some((
                new_table_ids,
                new_compaction_group_id,
                compaction_group_config.as_ref().unwrap().clone(),
            ));
        }
=======
                NewTableFragmentInfo::None => (HashMap::new(), None, None),
            };
>>>>>>> 00150a30

        let commit_sstables = self
            .correct_commit_ssts(sstables, &table_compaction_group_mapping)
            .await?;

        let modified_compaction_groups: Vec<_> = commit_sstables.keys().cloned().collect();

        let time_travel_delta = version.pre_commit_epoch(
            committed_epoch,
            &tables_to_commit,
            is_visible_table_committed_epoch,
            commit_sstables,
<<<<<<< HEAD
            new_tables,
=======
            &new_table_ids,
>>>>>>> 00150a30
            new_table_watermarks,
            change_log_delta,
        );

        // Apply stats changes.
        let mut version_stats = HummockVersionStatsTransaction::new(
            &mut versioning.version_stats,
            self.env.notification_manager(),
        );
        add_prost_table_stats_map(&mut version_stats.table_stats, &table_stats_change);
        if purge_prost_table_stats(&mut version_stats.table_stats, version.latest_version()) {
            self.metrics.version_stats.reset();
            versioning.local_metrics.clear();
        }

        trigger_local_table_stat(
            &self.metrics,
            &mut versioning.local_metrics,
            &version_stats,
            &table_stats_change,
        );
        for (table_id, stats) in &table_stats_change {
            if stats.total_key_size == 0
                && stats.total_value_size == 0
                && stats.total_key_count == 0
            {
                continue;
            }
            let stats_value = std::cmp::max(0, stats.total_key_size + stats.total_value_size);
            let table_metrics = get_or_create_local_table_stat(
                &self.metrics,
                *table_id,
                &mut versioning.local_metrics,
            );
            table_metrics.inc_write_throughput(stats_value as u64);
        }
        if versioning.time_travel_toggle_check
            && let Some(sql_store) = self.sql_store()
        {
            let mut time_travel_version = None;
            if versioning.time_travel_snapshot_interval_counter
                >= self.env.opts.hummock_time_travel_snapshot_interval
            {
                versioning.time_travel_snapshot_interval_counter = 0;
                time_travel_version = Some(version.latest_version());
            } else {
                versioning.time_travel_snapshot_interval_counter = versioning
                    .time_travel_snapshot_interval_counter
                    .saturating_add(1);
            }
            let group_parents = version
                .latest_version()
                .levels
                .values()
                .map(|g| (g.group_id, g.parent_group_id))
                .collect();
            let time_travel_tables_to_commit = table_compaction_group_mapping
                .iter()
                .filter(|(table_id, _)| tables_to_commit.contains(table_id));
            let mut txn = sql_store.conn.begin().await?;
            let version_snapshot_sst_ids = self
                .write_time_travel_metadata(
                    &txn,
                    time_travel_version,
                    time_travel_delta,
                    &group_parents,
                    &versioning.last_time_travel_snapshot_sst_ids,
                    time_travel_tables_to_commit,
                    committed_epoch,
                )
                .await?;
            commit_multi_var_with_provided_txn!(
                txn,
                version,
                version_stats,
                compaction_group_manager_txn
            )?;
            if let Some(version_snapshot_sst_ids) = version_snapshot_sst_ids {
                versioning.last_time_travel_snapshot_sst_ids = version_snapshot_sst_ids;
            }
        } else {
            commit_multi_var!(
                self.meta_store_ref(),
                version,
                version_stats,
                compaction_group_manager_txn
            )?;
        }

        let snapshot = if is_visible_table_committed_epoch {
            let snapshot = HummockSnapshot { committed_epoch };
            let prev_snapshot = self.latest_snapshot.swap(snapshot.into());
            assert!(prev_snapshot.committed_epoch < committed_epoch);
            Some(snapshot)
        } else {
            None
        };

        for compaction_group_id in &modified_compaction_groups {
            trigger_sst_stat(
                &self.metrics,
                None,
                &versioning.current_version,
                *compaction_group_id,
            );
        }

        drop(versioning_guard);

        // Don't trigger compactions if we enable deterministic compaction
        if !self.env.opts.compaction_deterministic_test {
            // commit_epoch may contains SSTs from any compaction group
            for id in &modified_compaction_groups {
                self.try_send_compaction_request(*id, compact_task::TaskType::Dynamic);
            }
            if !table_stats_change.is_empty() {
                self.collect_table_write_throughput(table_stats_change);
            }
        }
        if !modified_compaction_groups.is_empty() {
            self.try_update_write_limits(&modified_compaction_groups)
                .await;
        }
        #[cfg(test)]
        {
            self.check_state_consistency().await;
        }
        Ok(snapshot)
    }

    fn collect_table_write_throughput(&self, table_stats: PbTableStatsMap) {
        let mut table_infos = self.history_table_throughput.write();
        for (table_id, stat) in table_stats {
            let throughput = (stat.total_value_size + stat.total_key_size) as u64;
            let entry = table_infos.entry(table_id).or_default();
            entry.push_back(throughput);
            if entry.len() > self.env.opts.table_info_statistic_history_times {
                entry.pop_front();
            }
        }
    }

    pub(crate) async fn correct_commit_ssts(
        &self,
        sstables: Vec<LocalSstableInfo>,
        table_compaction_group_mapping: &HashMap<TableId, CompactionGroupId>,
    ) -> Result<BTreeMap<CompactionGroupId, Vec<SstableInfo>>> {
        let mut new_sst_id_number = 0;
        let mut sst_to_cg_vec = Vec::with_capacity(sstables.len());
        for commit_sst in sstables {
            let mut group_table_ids: BTreeMap<u64, Vec<u32>> = BTreeMap::new();
            for table_id in &commit_sst.sst_info.table_ids {
                match table_compaction_group_mapping.get(&TableId::new(*table_id)) {
                    Some(cg_id_from_meta) => {
                        group_table_ids
                            .entry(*cg_id_from_meta)
                            .or_default()
                            .push(*table_id);
                    }
                    None => {
                        tracing::warn!(
                            "table {} in SST {} doesn't belong to any compaction group",
                            table_id,
                            commit_sst.sst_info.object_id,
                        );
                    }
                }
            }

            new_sst_id_number += group_table_ids.len() * 2; // `split_sst` will split the SST into two parts and consumer 2 SST IDs
            sst_to_cg_vec.push((commit_sst, group_table_ids));
        }

        // Generate new SST IDs for each compaction group
        // `next_sstable_object_id` will update the global SST ID and reserve the new SST IDs
        // So we need to get the new SST ID first and then split the SSTs
        let mut new_sst_id = next_sstable_object_id(&self.env, new_sst_id_number).await?;
        let mut commit_sstables: BTreeMap<u64, Vec<SstableInfo>> = BTreeMap::new();

        for (mut sst, group_table_ids) in sst_to_cg_vec {
            let len = group_table_ids.len();
            for (index, (group_id, match_ids)) in group_table_ids.into_iter().enumerate() {
                if sst.sst_info.table_ids == match_ids {
                    // The SST contains all the tables in the group should be last key
                    assert!(index == len - 1);
                    commit_sstables
                        .entry(group_id)
                        .or_default()
                        .push(sst.sst_info);
                    break;
                }
                let origin_sst_size = sst.sst_info.sst_size;
                let new_sst_size = match_ids
                    .iter()
                    .map(|id| {
                        let stat = sst.table_stats.get(id).unwrap();
                        stat.total_compressed_size
                    })
                    .sum();

                // let split_key = build_split_key_with_table_id(match_ids.last().unwrap() + 1);
                let branch_sst = split_sst_for_commit_epoch(
                    &mut sst.sst_info,
                    &mut new_sst_id,
                    origin_sst_size - new_sst_size,
                    new_sst_size,
                    match_ids,
                );

                commit_sstables
                    .entry(group_id)
                    .or_default()
                    .push(branch_sst);
            }
        }

        Ok(commit_sstables)
    }
}

fn on_handle_add_new_table(
    state_table_info: &HummockVersionStateTableInfo,
    table_ids: impl IntoIterator<Item = &TableId>,
    compaction_group_id: CompactionGroupId,
    table_compaction_group_mapping: &mut HashMap<TableId, CompactionGroupId>,
) -> Result<()> {
    for table_id in table_ids {
        if let Some(info) = state_table_info.info().get(table_id) {
            return Err(Error::CompactionGroup(format!(
                "table {} already exist {:?}",
                table_id.table_id, info,
            )));
        }
        table_compaction_group_mapping.insert(*table_id, compaction_group_id);
    }

    Ok(())
}<|MERGE_RESOLUTION|>--- conflicted
+++ resolved
@@ -13,11 +13,8 @@
 // limitations under the License.
 
 use std::collections::{BTreeMap, HashMap, HashSet};
-<<<<<<< HEAD
 use std::ops::Deref;
 use std::sync::Arc;
-=======
->>>>>>> 00150a30
 
 use risingwave_common::catalog::TableId;
 use risingwave_hummock_sdk::change_log::ChangeLogDelta;
@@ -225,7 +222,6 @@
                     )?;
                     new_table_ids.extend(table_ids.iter().cloned());
                 }
-<<<<<<< HEAD
                 NewTableFragmentInfo::None => unreachable!(),
             }
 
@@ -235,10 +231,6 @@
                 compaction_group_config.as_ref().unwrap().clone(),
             ));
         }
-=======
-                NewTableFragmentInfo::None => (HashMap::new(), None, None),
-            };
->>>>>>> 00150a30
 
         let commit_sstables = self
             .correct_commit_ssts(sstables, &table_compaction_group_mapping)
@@ -251,11 +243,7 @@
             &tables_to_commit,
             is_visible_table_committed_epoch,
             commit_sstables,
-<<<<<<< HEAD
             new_tables,
-=======
-            &new_table_ids,
->>>>>>> 00150a30
             new_table_watermarks,
             change_log_delta,
         );
