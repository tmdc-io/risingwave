--- conflicted
+++ resolved
@@ -37,13 +37,8 @@
 use crate::manager::{
     CatalogManagerRef, ClusterManagerRef, ConnectionId, DatabaseId, FragmentManagerRef, FunctionId,
     IdCategory, IndexId, LocalNotification, MetaSrvEnv, NotificationVersion, RelationIdEnum,
-<<<<<<< HEAD
     SchemaId, SinkId, SourceId, StreamingClusterInfo, StreamingJob, TableId, ViewId, WorkerId,
-    WorkerLocations,
-=======
-    SchemaId, SinkId, SourceId, StreamingClusterInfo, StreamingJob, TableId, ViewId,
-    IGNORED_NOTIFICATION_VERSION,
->>>>>>> f075a6b9
+    WorkerLocations, IGNORED_NOTIFICATION_VERSION,
 };
 use crate::model::{StreamEnvironment, TableFragments};
 use crate::rpc::cloud_provider::AwsEc2Client;
