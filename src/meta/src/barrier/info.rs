--- conflicted
+++ resolved
@@ -81,7 +81,15 @@
         }
     }
 
-<<<<<<< HEAD
+    /// Update worker nodes snapshot. We need to support incremental updates for it in the future.
+    pub fn on_new_worker_node_map(&self, node_map: &HashMap<WorkerId, WorkerNode>) {
+        for (node_id, actors) in &self.actor_map {
+            if !node_map.contains_key(node_id) {
+                warn!(node_id, ?actors, "node with running actors is deleted");
+            }
+        }
+    }
+
     pub(crate) fn extend(&mut self, other: &Self) {
         self.apply_add(other.fragment_infos.iter().map(|(fragment_id, info)| {
             (
@@ -89,15 +97,6 @@
                 CommandFragmentChanges::NewFragment(info.clone()),
             )
         }))
-=======
-    /// Update worker nodes snapshot. We need to support incremental updates for it in the future.
-    pub fn on_new_worker_node_map(&mut self, node_map: &HashMap<WorkerId, WorkerNode>) {
-        for (node_id, actors) in &self.actor_map {
-            if !node_map.contains_key(node_id) {
-                warn!(node_id, ?actors, "node with running actors is deleted");
-            }
-        }
->>>>>>> d2e8828b
     }
 
     /// Apply some actor changes before issuing a barrier command, if the command contains any new added actors, we should update
