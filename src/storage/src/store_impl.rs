// Copyright 2022 Singularity Data
//
// Licensed under the Apache License, Version 2.0 (the "License");
// you may not use this file except in compliance with the License.
// You may obtain a copy of the License at
//
// http://www.apache.org/licenses/LICENSE-2.0
//
// Unless required by applicable law or agreed to in writing, software
// distributed under the License is distributed on an "AS IS" BASIS,
// WITHOUT WARRANTIES OR CONDITIONS OF ANY KIND, either express or implied.
// See the License for the specific language governing permissions and
// limitations under the License.

use std::fmt::Debug;
use std::sync::Arc;

use enum_as_inner::EnumAsInner;
use risingwave_common::config::StorageConfig;
use risingwave_common_service::observer_manager::RpcNotificationClient;
use risingwave_hummock_sdk::filter_key_extractor::FilterKeyExtractorManagerRef;
use risingwave_object_store::object::{
    parse_local_object_store, parse_remote_object_store, ObjectStoreImpl,
};

use crate::error::StorageResult;
use crate::hummock::hummock_meta_client::MonitoredHummockMetaClient;
use crate::hummock::sstable_store::SstableStoreRef;
use crate::hummock::{
    HummockStorage, HummockStorageV1, MemoryLimiter, SstableIdManagerRef, SstableStore,
    TieredCache, TieredCacheMetricsBuilder,
};
use crate::memory::sled::SledStateStore;
use crate::memory::MemoryStateStore;
use crate::monitor::{MonitoredStateStore as Monitored, ObjectStoreMetrics, StateStoreMetrics};
use crate::StateStore;

pub type HummockStorageType = impl StateStore + AsHummockTrait;
pub type HummockStorageV1Type = impl StateStore + AsHummockTrait;
pub type MemoryStateStoreType = impl StateStore + AsHummockTrait;
pub type SledStateStoreType = impl StateStore + AsHummockTrait;

/// The type erased [`StateStore`].
#[derive(Clone, EnumAsInner)]
pub enum StateStoreImpl {
    /// The Hummock state store, which operates on an S3-like service. URLs beginning with
    /// `hummock` will be automatically recognized as Hummock state store.
    ///
    /// Example URLs:
    ///
    /// * `hummock+s3://bucket`
    /// * `hummock+minio://KEY:SECRET@minio-ip:port`
    /// * `hummock+memory` (should only be used in 1 compute node mode)
    HummockStateStore(Monitored<HummockStorageType>),
    HummockStateStoreV1(Monitored<HummockStorageV1Type>),
    /// In-memory B-Tree state store. Should only be used in unit and integration tests. If you
    /// want speed up e2e test, you should use Hummock in-memory mode instead. Also, this state
    /// store misses some critical implementation to ensure the correctness of persisting streaming
    /// state. (e.g., no read_epoch support, no async checkpoint)
    MemoryStateStore(Monitored<MemoryStateStoreType>),
<<<<<<< HEAD
    /// RocksDB state store. This is meant for benchmarking purposes. It should not be used in 
    /// a production setting and is not maintained on the `main` branch, but rather on the `rocksdb`
    /// branch.
    /// The state store cannot recover from failure. It may possibly undergo scaling on a single-node,
    /// but it may not work correctly.
    /// This implementation runs a single RocksDB instance for a single compute node.
    #[cfg(feature = "rocksdb_store")]
    RocksDBStateStore(Monitored<RocksDBStateStoreType>),
=======
    SledStateStore(Monitored<SledStateStoreType>),
>>>>>>> d41bc9fa
}

fn may_dynamic_dispatch(
    state_store: impl StateStore + AsHummockTrait,
) -> impl StateStore + AsHummockTrait {
    #[cfg(not(debug_assertions))]
    {
        state_store
    }
    #[cfg(debug_assertions)]
    {
        use crate::store_impl::boxed_state_store::BoxDynamicDispatchedStateStore;
        Box::new(state_store) as BoxDynamicDispatchedStateStore
    }
}

fn may_verify(state_store: impl StateStore + AsHummockTrait) -> impl StateStore + AsHummockTrait {
    #[cfg(not(debug_assertions))]
    {
        state_store
    }
    #[cfg(debug_assertions)]
    {
        use risingwave_common::util::env_var::env_var_is_true;
        use tracing::info;

        use crate::store_impl::verify::VerifyStateStore;

        let expected = if env_var_is_true("ENABLE_STATE_STORE_VERIFY") {
            info!("enable verify state store");
            Some(SledStateStore::new_temp())
        } else {
            info!("verify state store is not enabled");
            None
        };
        VerifyStateStore {
            actual: state_store,
            expected,
        }
    }
}

impl StateStoreImpl {
    fn in_memory(
        state_store: MemoryStateStore,
        state_store_metrics: Arc<StateStoreMetrics>,
    ) -> Self {
        // The specific type of MemoryStateStoreType in deducted here.
        Self::MemoryStateStore(may_dynamic_dispatch(state_store).monitored(state_store_metrics))
    }

    pub fn hummock(
        state_store: HummockStorage,
        state_store_metrics: Arc<StateStoreMetrics>,
    ) -> Self {
        // The specific type of HummockStateStoreType in deducted here.
        Self::HummockStateStore(
            may_dynamic_dispatch(may_verify(state_store)).monitored(state_store_metrics),
        )
    }

    pub fn hummock_v1(
        state_store: HummockStorageV1,
        state_store_metrics: Arc<StateStoreMetrics>,
    ) -> Self {
        // The specific type of HummockStateStoreV1Type in deducted here.
        Self::HummockStateStoreV1(
            may_dynamic_dispatch(may_verify(state_store)).monitored(state_store_metrics),
        )
    }

    pub fn sled(state_store: SledStateStore, state_store_metrics: Arc<StateStoreMetrics>) -> Self {
        Self::SledStateStore(may_dynamic_dispatch(state_store).monitored(state_store_metrics))
    }

    pub fn shared_in_memory_store(state_store_metrics: Arc<StateStoreMetrics>) -> Self {
        Self::in_memory(MemoryStateStore::shared(), state_store_metrics)
    }


    pub fn rocksdb_state_store(state_store_metrics: Arc<StateStoreMetrics>) -> Self {
        Self::in_memory(MemoryStateStore::shared(), state_store_metrics)
    }

    pub fn for_test() -> Self {
        Self::in_memory(
            MemoryStateStore::new(),
            Arc::new(StateStoreMetrics::unused()),
        )
    }

    pub fn as_hummock_trait(&self) -> Option<&dyn HummockTrait> {
        {
            match self {
                StateStoreImpl::HummockStateStore(hummock) => Some(
                    hummock
                        .inner()
                        .as_hummock_trait()
                        .expect("should be hummock"),
                ),
                StateStoreImpl::HummockStateStoreV1(hummock) => Some(
                    hummock
                        .inner()
                        .as_hummock_trait()
                        .expect("should be hummock"),
                ),
                _ => None,
            }
        }
    }

    pub fn as_hummock(&self) -> Option<&HummockStorage> {
        match self {
            StateStoreImpl::HummockStateStore(hummock) => Some(
                hummock
                    .inner()
                    .as_hummock_trait()
                    .expect("should be hummock")
                    .as_hummock()
                    .expect("should be hummock"),
            ),
            _ => None,
        }
    }
}

impl Debug for StateStoreImpl {
    fn fmt(&self, f: &mut std::fmt::Formatter<'_>) -> std::fmt::Result {
        match self {
            StateStoreImpl::HummockStateStore(_) => write!(f, "HummockStateStore"),
            StateStoreImpl::HummockStateStoreV1(_) => write!(f, "HummockStateStoreV1"),
            StateStoreImpl::MemoryStateStore(_) => write!(f, "MemoryStateStore"),
            StateStoreImpl::SledStateStore(_) => write!(f, "SledStateStore"),
        }
    }
}

#[macro_export]
macro_rules! dispatch_state_store {
    ($impl:expr, $store:ident, $body:tt) => {{
        use $crate::store_impl::StateStoreImpl;

        match $impl {
            StateStoreImpl::MemoryStateStore($store) => {
                // WARNING: don't change this. Enabling memory backend will cause monomorphization
                // explosion and thus slow compile time in release mode.
                #[cfg(debug_assertions)]
                {
                    $body
                }
                #[cfg(not(debug_assertions))]
                {
                    let _store = $store;
                    unimplemented!("memory state store should never be used in release mode");
                }
            }

            StateStoreImpl::SledStateStore($store) => {
                // WARNING: don't change this. Enabling memory backend will cause monomorphization
                // explosion and thus slow compile time in release mode.
                #[cfg(debug_assertions)]
                {
                    $body
                }
                #[cfg(not(debug_assertions))]
                {
                    let _store = $store;
                    unimplemented!("sled state store should never be used in release mode");
                }
            }

            StateStoreImpl::HummockStateStore($store) => $body,

            StateStoreImpl::HummockStateStoreV1($store) => $body,
        }
    }};
}

#[cfg(debug_assertions)]
pub mod verify {
    use std::fmt::Debug;
    use std::future::Future;
    use std::ops::{Bound, Deref};

    use bytes::Bytes;
    use futures::{pin_mut, TryStreamExt};
    use futures_async_stream::try_stream;
    use risingwave_common::catalog::TableId;
    use risingwave_hummock_sdk::HummockReadEpoch;
    use tracing::log::warn;

    use crate::error::StorageError;
    use crate::storage_value::StorageValue;
    use crate::store::*;
    use crate::store_impl::{AsHummockTrait, HummockTrait};
    use crate::{StateStore, StateStoreIter};

    fn assert_result_eq<Item: PartialEq + Debug, E>(
        first: &std::result::Result<Item, E>,
        second: &std::result::Result<Item, E>,
    ) {
        match (first, second) {
            (Ok(first), Ok(second)) => {
                if first != second {
                    warn!("result different: {:?} {:?}", first, second);
                }
                assert_eq!(first, second);
            }
            (Err(_), Err(_)) => {}
            _ => {
                warn!("one success and one failed");
                panic!("result not equal");
            }
        }
    }

    pub struct VerifyStateStore<A, E> {
        pub actual: A,
        pub expected: Option<E>,
    }

    impl<A: AsHummockTrait, E> AsHummockTrait for VerifyStateStore<A, E> {
        fn as_hummock_trait(&self) -> Option<&dyn HummockTrait> {
            self.actual.as_hummock_trait()
        }
    }

    impl<A: StateStoreIter<Item: PartialEq + Debug>, E: StateStoreIter<Item = A::Item>>
        StateStoreIter for VerifyStateStore<A, E>
    {
        type Item = A::Item;

        type NextFuture<'a> = impl NextFutureTrait<'a, A::Item>;

        fn next(&mut self) -> Self::NextFuture<'_> {
            async {
                let actual = self.actual.next().await;
                if let Some(expected) = &mut self.expected {
                    let expected = expected.next().await;
                    assert_result_eq(&actual, &expected);
                }
                actual
            }
        }
    }

    impl<A: StateStoreRead, E: StateStoreRead> StateStoreRead for VerifyStateStore<A, E> {
        type IterStream = impl StateStoreReadIterStream;

        define_state_store_read_associated_type!();

        fn get<'a>(
            &'a self,
            key: &'a [u8],
            epoch: u64,
            read_options: ReadOptions,
        ) -> Self::GetFuture<'_> {
            async move {
                let actual = self.actual.get(key, epoch, read_options.clone()).await;
                if let Some(expected) = &self.expected {
                    let expected = expected.get(key, epoch, read_options).await;
                    assert_result_eq(&actual, &expected);
                }
                actual
            }
        }

        fn iter(
            &self,
            key_range: (Bound<Vec<u8>>, Bound<Vec<u8>>),
            epoch: u64,
            read_options: ReadOptions,
        ) -> Self::IterFuture<'_> {
            async move {
                let actual = self
                    .actual
                    .iter(key_range.clone(), epoch, read_options.clone())
                    .await?;
                let expected = if let Some(expected) = &self.expected {
                    Some(expected.iter(key_range, epoch, read_options).await?)
                } else {
                    None
                };

                Ok(verify_stream(actual, expected))
            }
        }
    }

    #[try_stream(ok = StateStoreIterItem, error = StorageError)]
    async fn verify_stream(
        actual: impl StateStoreReadIterStream,
        expected: Option<impl StateStoreReadIterStream>,
    ) {
        pin_mut!(actual);
        pin_mut!(expected);
        let mut expected = expected.as_pin_mut();

        loop {
            let actual = actual.try_next().await?;
            if let Some(expected) = expected.as_mut() {
                let expected = expected.try_next().await?;
                assert_eq!(actual, expected);
            }
            if let Some(actual) = actual {
                yield actual;
            } else {
                break;
            }
        }
    }

    impl<A: StateStoreWrite, E: StateStoreWrite> StateStoreWrite for VerifyStateStore<A, E> {
        define_state_store_write_associated_type!();

        fn ingest_batch(
            &self,
            kv_pairs: Vec<(Bytes, StorageValue)>,
            delete_ranges: Vec<(Bytes, Bytes)>,
            write_options: WriteOptions,
        ) -> Self::IngestBatchFuture<'_> {
            async move {
                let actual = self
                    .actual
                    .ingest_batch(
                        kv_pairs.clone(),
                        delete_ranges.clone(),
                        write_options.clone(),
                    )
                    .await;
                if let Some(expected) = &self.expected {
                    let expected = expected
                        .ingest_batch(kv_pairs, delete_ranges, write_options)
                        .await;
                    assert_eq!(actual.is_err(), expected.is_err());
                }
                actual
            }
        }
    }

    impl<A: Clone, E: Clone> Clone for VerifyStateStore<A, E> {
        fn clone(&self) -> Self {
            Self {
                actual: self.actual.clone(),
                expected: self.expected.clone(),
            }
        }
    }

    impl<A: LocalStateStore, E: LocalStateStore> LocalStateStore for VerifyStateStore<A, E> {}

    impl<A: StateStore, E: StateStore> StateStore for VerifyStateStore<A, E> {
        type Local = VerifyStateStore<A::Local, E::Local>;

        type NewLocalFuture<'a> = impl Future<Output = Self::Local> + Send + 'a;

        define_state_store_associated_type!();

        fn try_wait_epoch(&self, epoch: HummockReadEpoch) -> Self::WaitEpochFuture<'_> {
            self.actual.try_wait_epoch(epoch)
        }

        fn sync(&self, epoch: u64) -> Self::SyncFuture<'_> {
            async move {
                if let Some(expected) = &self.expected {
                    let _ = expected.sync(epoch).await;
                }
                self.actual.sync(epoch).await
            }
        }

        fn seal_epoch(&self, epoch: u64, is_checkpoint: bool) {
            self.actual.seal_epoch(epoch, is_checkpoint)
        }

        fn clear_shared_buffer(&self) -> Self::ClearSharedBufferFuture<'_> {
            async move { self.actual.clear_shared_buffer().await }
        }

        fn new_local(&self, table_id: TableId) -> Self::NewLocalFuture<'_> {
            async move {
                let expected = if let Some(expected) = &self.expected {
                    Some(expected.new_local(table_id).await)
                } else {
                    None
                };
                VerifyStateStore {
                    actual: self.actual.new_local(table_id).await,
                    expected,
                }
            }
        }
    }

    impl<A, E> Deref for VerifyStateStore<A, E> {
        type Target = A;

        fn deref(&self) -> &Self::Target {
            &self.actual
        }
    }
}

impl StateStoreImpl {
    #[cfg_attr(not(target_os = "linux"), expect(unused_variables))]
    #[allow(clippy::too_many_arguments)]
    pub async fn new(
        s: &str,
        file_cache_dir: &str,
        config: Arc<StorageConfig>,
        hummock_meta_client: Arc<MonitoredHummockMetaClient>,
        state_store_stats: Arc<StateStoreMetrics>,
        object_store_metrics: Arc<ObjectStoreMetrics>,
        tiered_cache_metrics_builder: TieredCacheMetricsBuilder,
        tracing: Arc<risingwave_tracing::RwTracingService>,
    ) -> StorageResult<Self> {
        #[cfg(not(target_os = "linux"))]
        let tiered_cache = TieredCache::none();

        #[cfg(target_os = "linux")]
        let tiered_cache = if file_cache_dir.is_empty() {
            TieredCache::none()
        } else {
            use crate::hummock::file_cache::cache::FileCacheOptions;
            use crate::hummock::HummockError;

            let options = FileCacheOptions {
                dir: file_cache_dir.to_string(),
                capacity: config.file_cache.capacity_mb * 1024 * 1024,
                total_buffer_capacity: config.file_cache.total_buffer_capacity_mb * 1024 * 1024,
                cache_file_fallocate_unit: config.file_cache.cache_file_fallocate_unit_mb
                    * 1024
                    * 1024,
                cache_meta_fallocate_unit: config.file_cache.cache_meta_fallocate_unit_mb
                    * 1024
                    * 1024,
                cache_file_max_write_size: config.file_cache.cache_file_max_write_size_mb
                    * 1024
                    * 1024,
                flush_buffer_hooks: vec![],
            };
            let metrics = Arc::new(tiered_cache_metrics_builder.file());
            TieredCache::file(options, metrics)
                .await
                .map_err(HummockError::tiered_cache)?
        };

        let store = match s {
            hummock if hummock.starts_with("hummock+") => {
                let remote_object_store = parse_remote_object_store(
                    hummock.strip_prefix("hummock+").unwrap(),
                    object_store_metrics.clone(),
                    config.object_store_use_batch_delete,
                )
                .await;
                let object_store = if config.enable_local_spill {
                    let local_object_store = parse_local_object_store(
                        config.local_object_store.as_str(),
                        object_store_metrics.clone(),
                    );
                    ObjectStoreImpl::hybrid(local_object_store, remote_object_store)
                } else {
                    remote_object_store
                };

                let sstable_store = Arc::new(SstableStore::new(
                    Arc::new(object_store),
                    config.data_directory.to_string(),
                    config.block_cache_capacity_mb * (1 << 20),
                    config.meta_cache_capacity_mb * (1 << 20),
                    tiered_cache,
                ));
                let notification_client =
                    RpcNotificationClient::new(hummock_meta_client.get_inner().clone());

                if !config.enable_state_store_v1 {
                    let inner = HummockStorage::new(
                        config.clone(),
                        sstable_store,
                        hummock_meta_client.clone(),
                        notification_client,
                        state_store_stats.clone(),
                        tracing,
                    )
                    .await?;

                    StateStoreImpl::hummock(inner, state_store_stats)
                } else {
                    let inner = HummockStorageV1::new(
                        config.clone(),
                        sstable_store,
                        hummock_meta_client.clone(),
                        notification_client,
                        state_store_stats.clone(),
                        tracing,
                    )
                    .await?;

                    StateStoreImpl::hummock_v1(inner, state_store_stats)
                }
            }

            "in_memory" | "in-memory" => {
                tracing::warn!("In-memory state store should never be used in end-to-end benchmarks or production environment. Scaling and recovery are not supported.");
                StateStoreImpl::shared_in_memory_store(state_store_stats.clone())
            }

            sled if sled.starts_with("sled://") => {
                tracing::warn!("sled state store should never be used in end-to-end benchmarks or production environment. Scaling and recovery are not supported.");
                let path = sled.strip_prefix("sled://").unwrap();
                StateStoreImpl::sled(SledStateStore::new(path), state_store_stats.clone())
            }

            other => unimplemented!("{} state store is not supported", other),
        };

        Ok(store)
    }
}

/// This trait is for aligning some common methods of hummock v1 and v2 for external use
pub trait HummockTrait {
    fn sstable_id_manager(&self) -> &SstableIdManagerRef;
    fn sstable_store(&self) -> SstableStoreRef;
    fn filter_key_extractor_manager(&self) -> &FilterKeyExtractorManagerRef;
    fn get_memory_limiter(&self) -> Arc<MemoryLimiter>;
    fn as_hummock(&self) -> Option<&HummockStorage>;
}

impl HummockTrait for HummockStorage {
    fn sstable_id_manager(&self) -> &SstableIdManagerRef {
        self.sstable_id_manager()
    }

    fn sstable_store(&self) -> SstableStoreRef {
        self.sstable_store()
    }

    fn filter_key_extractor_manager(&self) -> &FilterKeyExtractorManagerRef {
        self.filter_key_extractor_manager()
    }

    fn get_memory_limiter(&self) -> Arc<MemoryLimiter> {
        self.get_memory_limiter()
    }

    fn as_hummock(&self) -> Option<&HummockStorage> {
        Some(self)
    }
}
impl HummockTrait for HummockStorageV1 {
    fn sstable_id_manager(&self) -> &SstableIdManagerRef {
        self.sstable_id_manager()
    }

    fn sstable_store(&self) -> SstableStoreRef {
        self.sstable_store()
    }

    fn filter_key_extractor_manager(&self) -> &FilterKeyExtractorManagerRef {
        self.filter_key_extractor_manager()
    }

    fn get_memory_limiter(&self) -> Arc<MemoryLimiter> {
        self.get_memory_limiter()
    }

    fn as_hummock(&self) -> Option<&HummockStorage> {
        None
    }
}

pub trait AsHummockTrait {
    fn as_hummock_trait(&self) -> Option<&dyn HummockTrait>;
}

impl AsHummockTrait for HummockStorage {
    fn as_hummock_trait(&self) -> Option<&dyn HummockTrait> {
        Some(self)
    }
}

impl AsHummockTrait for HummockStorageV1 {
    fn as_hummock_trait(&self) -> Option<&dyn HummockTrait> {
        Some(self)
    }
}

impl AsHummockTrait for MemoryStateStore {
    fn as_hummock_trait(&self) -> Option<&dyn HummockTrait> {
        None
    }
}

impl AsHummockTrait for SledStateStore {
    fn as_hummock_trait(&self) -> Option<&dyn HummockTrait> {
        None
    }
}

#[cfg(debug_assertions)]
pub mod boxed_state_store {
    use std::future::Future;
    use std::ops::{Bound, Deref};

    use bytes::Bytes;
    use futures::stream::BoxStream;
    use risingwave_common::catalog::TableId;
    use risingwave_hummock_sdk::HummockReadEpoch;

    use crate::error::StorageResult;
    use crate::storage_value::StorageValue;
    use crate::store::*;
    use crate::store_impl::{AsHummockTrait, HummockTrait};
    use crate::StateStore;

    // For StateStoreRead

    pub type BoxStateStoreReadIterStream = BoxStream<'static, StorageResult<StateStoreIterItem>>;
    #[async_trait::async_trait]
    pub trait DynamicDispatchedStateStoreRead: StaticSendSync {
        async fn get<'a>(
            &'a self,
            key: &'a [u8],
            epoch: u64,
            read_options: ReadOptions,
        ) -> StorageResult<Option<Bytes>>;

        async fn iter(
            &self,
            key_range: (Bound<Vec<u8>>, Bound<Vec<u8>>),
            epoch: u64,
            read_options: ReadOptions,
        ) -> StorageResult<BoxStateStoreReadIterStream>;
    }

    #[async_trait::async_trait]
    impl<S: StateStoreRead> DynamicDispatchedStateStoreRead for S {
        async fn get<'a>(
            &'a self,
            key: &'a [u8],
            epoch: u64,
            read_options: ReadOptions,
        ) -> StorageResult<Option<Bytes>> {
            self.get(key, epoch, read_options).await
        }

        async fn iter(
            &self,
            key_range: (Bound<Vec<u8>>, Bound<Vec<u8>>),
            epoch: u64,
            read_options: ReadOptions,
        ) -> StorageResult<BoxStateStoreReadIterStream> {
            use futures::StreamExt;
            Ok(self.iter(key_range, epoch, read_options).await?.boxed())
        }
    }

    macro_rules! impl_state_store_read_for_box {
        ($box_type_name:ident) => {
            impl StateStoreRead for $box_type_name {
                type IterStream = BoxStateStoreReadIterStream;

                define_state_store_read_associated_type!();

                fn get<'a>(
                    &'a self,
                    key: &'a [u8],
                    epoch: u64,
                    read_options: ReadOptions,
                ) -> Self::GetFuture<'_> {
                    self.deref().get(key, epoch, read_options)
                }

                fn iter(
                    &self,
                    key_range: (Bound<Vec<u8>>, Bound<Vec<u8>>),
                    epoch: u64,
                    read_options: ReadOptions,
                ) -> Self::IterFuture<'_> {
                    self.deref().iter(key_range, epoch, read_options)
                }
            }
        };
    }

    // For StateStoreWrite

    #[async_trait::async_trait]
    pub trait DynamicDispatchedStateStoreWrite: StaticSendSync {
        async fn ingest_batch(
            &self,
            kv_pairs: Vec<(Bytes, StorageValue)>,
            delete_ranges: Vec<(Bytes, Bytes)>,
            write_options: WriteOptions,
        ) -> StorageResult<usize>;
    }

    #[async_trait::async_trait]
    impl<S: StateStoreWrite> DynamicDispatchedStateStoreWrite for S {
        async fn ingest_batch(
            &self,
            kv_pairs: Vec<(Bytes, StorageValue)>,
            delete_ranges: Vec<(Bytes, Bytes)>,
            write_options: WriteOptions,
        ) -> StorageResult<usize> {
            self.ingest_batch(kv_pairs, delete_ranges, write_options)
                .await
        }
    }

    macro_rules! impl_state_store_write_for_box {
        ($box_type_name:ident) => {
            impl StateStoreWrite for $box_type_name {
                define_state_store_write_associated_type!();

                fn ingest_batch(
                    &self,
                    kv_pairs: Vec<(Bytes, StorageValue)>,
                    delete_ranges: Vec<(Bytes, Bytes)>,
                    write_options: WriteOptions,
                ) -> Self::IngestBatchFuture<'_> {
                    self.deref()
                        .ingest_batch(kv_pairs, delete_ranges, write_options)
                }
            }
        };
    }

    // For LocalStateStore

    pub trait DynamicDispatchedLocalStateStore:
        DynamicDispatchedStateStoreRead + DynamicDispatchedStateStoreWrite
    {
    }
    impl<S: DynamicDispatchedStateStoreRead + DynamicDispatchedStateStoreWrite>
        DynamicDispatchedLocalStateStore for S
    {
    }
    pub type BoxDynamicDispatchedLocalStateStore = Box<dyn DynamicDispatchedLocalStateStore>;

    impl_state_store_read_for_box!(BoxDynamicDispatchedLocalStateStore);
    impl_state_store_write_for_box!(BoxDynamicDispatchedLocalStateStore);

    impl LocalStateStore for BoxDynamicDispatchedLocalStateStore {}

    // For global StateStore

    #[async_trait::async_trait]
    pub trait DynamicDispatchedStateStoreExt: StaticSendSync {
        async fn try_wait_epoch(&self, epoch: HummockReadEpoch) -> StorageResult<()>;

        async fn sync(&self, epoch: u64) -> StorageResult<SyncResult>;

        fn seal_epoch(&self, epoch: u64, is_checkpoint: bool);

        async fn clear_shared_buffer(&self) -> StorageResult<()>;

        async fn new_local(&self, table_id: TableId) -> BoxDynamicDispatchedLocalStateStore;
    }

    #[async_trait::async_trait]
    impl<S: StateStore> DynamicDispatchedStateStoreExt for S {
        async fn try_wait_epoch(&self, epoch: HummockReadEpoch) -> StorageResult<()> {
            self.try_wait_epoch(epoch).await
        }

        async fn sync(&self, epoch: u64) -> StorageResult<SyncResult> {
            self.sync(epoch).await
        }

        fn seal_epoch(&self, epoch: u64, is_checkpoint: bool) {
            self.seal_epoch(epoch, is_checkpoint);
        }

        async fn clear_shared_buffer(&self) -> StorageResult<()> {
            self.clear_shared_buffer().await
        }

        async fn new_local(&self, table_id: TableId) -> BoxDynamicDispatchedLocalStateStore {
            Box::new(self.new_local(table_id).await)
        }
    }

    pub type BoxDynamicDispatchedStateStore = Box<dyn DynamicDispatchedStateStore>;
    // With this trait, we can implement `Clone` for BoxDynamicDispatchedStateStore
    pub trait DynamicDispatchedStateStoreCloneBox {
        fn clone_box(&self) -> BoxDynamicDispatchedStateStore;
    }

    pub trait DynamicDispatchedStateStore:
        DynamicDispatchedStateStoreCloneBox
        + DynamicDispatchedStateStoreRead
        + DynamicDispatchedStateStoreExt
        + AsHummockTrait
    {
    }
    impl<
            S: DynamicDispatchedStateStoreCloneBox
                + DynamicDispatchedStateStoreRead
                + DynamicDispatchedStateStoreExt
                + AsHummockTrait,
        > DynamicDispatchedStateStore for S
    {
    }

    impl<S: StateStore + AsHummockTrait> DynamicDispatchedStateStoreCloneBox for S {
        fn clone_box(&self) -> BoxDynamicDispatchedStateStore {
            Box::new(self.clone())
        }
    }

    impl AsHummockTrait for BoxDynamicDispatchedStateStore {
        fn as_hummock_trait(&self) -> Option<&dyn HummockTrait> {
            self.deref().as_hummock_trait()
        }
    }

    impl Clone for BoxDynamicDispatchedStateStore {
        fn clone(&self) -> Self {
            self.deref().clone_box()
        }
    }

    impl_state_store_read_for_box!(BoxDynamicDispatchedStateStore);

    impl StateStore for BoxDynamicDispatchedStateStore {
        type Local = BoxDynamicDispatchedLocalStateStore;

        type NewLocalFuture<'a> = impl Future<Output = Self::Local> + Send + 'a;

        define_state_store_associated_type!();

        fn try_wait_epoch(&self, epoch: HummockReadEpoch) -> Self::WaitEpochFuture<'_> {
            self.deref().try_wait_epoch(epoch)
        }

        fn sync(&self, epoch: u64) -> Self::SyncFuture<'_> {
            self.deref().sync(epoch)
        }

        fn clear_shared_buffer(&self) -> Self::ClearSharedBufferFuture<'_> {
            self.deref().clear_shared_buffer()
        }

        fn seal_epoch(&self, epoch: u64, is_checkpoint: bool) {
            self.deref().seal_epoch(epoch, is_checkpoint)
        }

        fn new_local(&self, table_id: TableId) -> Self::NewLocalFuture<'_> {
            self.deref().new_local(table_id)
        }
    }
}<|MERGE_RESOLUTION|>--- conflicted
+++ resolved
@@ -58,7 +58,7 @@
     /// store misses some critical implementation to ensure the correctness of persisting streaming
     /// state. (e.g., no read_epoch support, no async checkpoint)
     MemoryStateStore(Monitored<MemoryStateStoreType>),
-<<<<<<< HEAD
+    SledStateStore(Monitored<SledStateStoreType>),
     /// RocksDB state store. This is meant for benchmarking purposes. It should not be used in 
     /// a production setting and is not maintained on the `main` branch, but rather on the `rocksdb`
     /// branch.
@@ -67,9 +67,6 @@
     /// This implementation runs a single RocksDB instance for a single compute node.
     #[cfg(feature = "rocksdb_store")]
     RocksDBStateStore(Monitored<RocksDBStateStoreType>),
-=======
-    SledStateStore(Monitored<SledStateStoreType>),
->>>>>>> d41bc9fa
 }
 
 fn may_dynamic_dispatch(
