// Copyright 2024 RisingWave Labs
//
// Licensed under the Apache License, Version 2.0 (the "License");
// you may not use this file except in compliance with the License.
// You may obtain a copy of the License at
//
//     http://www.apache.org/licenses/LICENSE-2.0
//
// Unless required by applicable law or agreed to in writing, software
// distributed under the License is distributed on an "AS IS" BASIS,
// WITHOUT WARRANTIES OR CONDITIONS OF ANY KIND, either express or implied.
// See the License for the specific language governing permissions and
// limitations under the License.

use std::ops::Range;
use std::sync::Arc;

use criterion::async_executor::FuturesExecutor;
use criterion::{criterion_group, criterion_main, Criterion};
<<<<<<< HEAD
use foyer::memory::LruContext;
use risingwave_common::catalog::TableId;
=======
use risingwave_common::cache::CachePriority;
use risingwave_common::catalog::{ColumnDesc, ColumnId, TableId};
>>>>>>> 5ea5a95f
use risingwave_common::config::{MetricLevel, ObjectStoreConfig};
use risingwave_common::hash::VirtualNode;
use risingwave_common::row::OwnedRow;
use risingwave_common::types::DataType;
use risingwave_common::util::value_encoding::column_aware_row_encoding::ColumnAwareSerde;
use risingwave_common::util::value_encoding::ValueRowSerializer;
use risingwave_hummock_sdk::key::FullKey;
use risingwave_hummock_sdk::key_range::KeyRange;
use risingwave_hummock_sdk::HummockEpoch;
use risingwave_object_store::object::object_metrics::ObjectStoreMetrics;
use risingwave_object_store::object::{InMemObjectStore, ObjectStore, ObjectStoreImpl};
use risingwave_pb::hummock::{compact_task, SstableInfo, TableSchema};
use risingwave_storage::hummock::compactor::compactor_runner::compact_and_build_sst;
use risingwave_storage::hummock::compactor::{
    ConcatSstableIterator, DummyCompactionFilter, TaskConfig, TaskProgress,
};
use risingwave_storage::hummock::iterator::{
    ConcatIterator, Forward, ForwardMergeRangeIterator, HummockIterator, MergeIterator,
};
use risingwave_storage::hummock::multi_builder::{
    CapacitySplitTableBuilder, LocalTableBuilderFactory,
};
use risingwave_storage::hummock::sstable::SstableIteratorReadOptions;
use risingwave_storage::hummock::sstable_store::SstableStoreRef;
use risingwave_storage::hummock::value::HummockValue;
use risingwave_storage::hummock::{
    CachePolicy, CompactionDeleteRangeIterator, FileCache, SstableBuilder, SstableBuilderOptions,
    SstableIterator, SstableStore, SstableStoreConfig, SstableWriterOptions, Xor16FilterBuilder,
};
use risingwave_storage::monitor::{
    global_hummock_state_store_metrics, CompactorMetrics, StoreLocalStatistic,
};

pub fn mock_sstable_store() -> SstableStoreRef {
    let store = InMemObjectStore::new().monitored(
        Arc::new(ObjectStoreMetrics::unused()),
        ObjectStoreConfig::default(),
    );
    let store = Arc::new(ObjectStoreImpl::InMem(store));
    let path = "test".to_string();
    Arc::new(SstableStore::new(SstableStoreConfig {
        store,
        path,
        block_cache_capacity: 64 << 20,
        meta_cache_capacity: 128 << 20,
        high_priority_ratio: 0,
        prefetch_buffer_capacity: 64 << 20,
        max_prefetch_block_number: 16,
        data_file_cache: FileCache::none(),
        meta_file_cache: FileCache::none(),
        recent_filter: None,
        state_store_metrics: Arc::new(global_hummock_state_store_metrics(MetricLevel::Disabled)),
    }))
}

pub fn default_writer_opts() -> SstableWriterOptions {
    SstableWriterOptions {
        capacity_hint: None,
        tracker: None,
        policy: CachePolicy::Fill(LruContext::HighPriority),
    }
}

pub fn test_key_of(idx: usize, epoch: u64, table_id: TableId) -> FullKey<Vec<u8>> {
    FullKey::for_test(
        table_id,
        [
            VirtualNode::ZERO.to_be_bytes().as_slice(),
            format!("key_test_{:08}", idx * 2).as_bytes(),
        ]
        .concat(),
        epoch,
    )
}

/// 8M keys.
const MAX_KEY_COUNT: usize = 8 * 1024 * 1024;

async fn build_table(
    sstable_store: SstableStoreRef,
    sstable_object_id: u64,
    range: Range<u64>,
    epoch: u64,
) -> SstableInfo {
    let opt = SstableBuilderOptions {
        capacity: 32 * 1024 * 1024,
        block_capacity: 16 * 1024,
        restart_interval: 16,
        bloom_false_positive: 0.001,
        ..Default::default()
    };
    let writer = sstable_store.create_sst_writer(
        sstable_object_id,
        SstableWriterOptions {
            capacity_hint: None,
            tracker: None,
            policy: CachePolicy::Fill(LruContext::HighPriority),
        },
    );
    let mut builder =
        SstableBuilder::<_, Xor16FilterBuilder>::for_test(sstable_object_id, writer, opt);
    let value = b"1234567890123456789";
    let mut full_key = test_key_of(0, epoch, TableId::new(0));
    let table_key_len = full_key.user_key.table_key.len();
    for i in range {
        let start = (i % 8) as usize;
        let end = start + 8;
        full_key.user_key.table_key[table_key_len - 8..].copy_from_slice(&i.to_be_bytes());
        builder
            .add_for_test(full_key.to_ref(), HummockValue::put(&value[start..end]))
            .await
            .unwrap();
    }
    let output = builder.finish().await.unwrap();
    let handle = output.writer_output;
    let sst = output.sst_info.sst_info;
    handle.await.unwrap().unwrap();
    sst
}

async fn build_table_2(
    sstable_store: SstableStoreRef,
    sstable_object_id: u64,
    range: Range<u64>,
    epoch: u64,
    table_id: u32,
    column_num: usize,
) -> SstableInfo {
    let opt = SstableBuilderOptions {
        capacity: 32 * 1024 * 1024,
        block_capacity: 16 * 1024,
        restart_interval: 16,
        bloom_false_positive: 0.001,
        ..Default::default()
    };
    let writer = sstable_store.create_sst_writer(
        sstable_object_id,
        SstableWriterOptions {
            capacity_hint: None,
            tracker: None,
            policy: CachePolicy::Fill(CachePriority::High),
        },
    );
    let mut builder =
        SstableBuilder::<_, Xor16FilterBuilder>::for_test(sstable_object_id, writer, opt);
    let mut full_key = test_key_of(0, epoch, TableId::new(table_id));
    let table_key_len = full_key.user_key.table_key.len();

    let schema = vec![DataType::Int64; column_num];
    let column_ids = (0..column_num as i32).map(ColumnId::new);
    use risingwave_common::types::ScalarImpl;
    let row = OwnedRow::new(vec![Some(ScalarImpl::Int64(5)); column_num]);
    let table_columns: Vec<_> = column_ids
        .clone()
        .map(|id| ColumnDesc::unnamed(id, schema.get(id.get_id() as usize).unwrap().clone()))
        .collect();
    use risingwave_storage::row_serde::value_serde::ValueRowSerdeNew;
    let serializer = ColumnAwareSerde::new(
        Arc::from_iter(column_ids.map(|id| id.get_id() as usize)),
        table_columns.into(),
    );
    let row_bytes = serializer.serialize(row);

    for i in range {
        full_key.user_key.table_key[table_key_len - 8..].copy_from_slice(&i.to_be_bytes());
        builder
            .add_for_test(full_key.to_ref(), HummockValue::put(&row_bytes))
            .await
            .unwrap();
    }
    let output = builder.finish().await.unwrap();
    let handle = output.writer_output;
    let sst = output.sst_info.sst_info;
    handle.await.unwrap().unwrap();
    sst
}

async fn scan_all_table(info: &SstableInfo, sstable_store: SstableStoreRef) {
    let mut stats = StoreLocalStatistic::default();
    let table = sstable_store.sstable(info, &mut stats).await.unwrap();
    let default_read_options = Arc::new(SstableIteratorReadOptions::default());
    // warm up to make them all in memory. I do not use CachePolicy::Fill because it will fetch
    // block from meta.
    let mut iter = SstableIterator::new(table, sstable_store.clone(), default_read_options);
    iter.rewind().await.unwrap();
    while iter.is_valid() {
        iter.next().await.unwrap();
    }
}

fn bench_table_build(c: &mut Criterion) {
    c.bench_function("bench_table_build", |b| {
        let sstable_store = mock_sstable_store();
        let runtime = tokio::runtime::Builder::new_current_thread()
            .build()
            .unwrap();
        b.to_async(&runtime).iter(|| async {
            build_table(sstable_store.clone(), 0, 0..(MAX_KEY_COUNT as u64), 1).await;
        });
    });
}

fn bench_table_scan(c: &mut Criterion) {
    let sstable_store = mock_sstable_store();
    let runtime = tokio::runtime::Builder::new_current_thread()
        .build()
        .unwrap();
    let info = runtime.block_on(async {
        build_table(sstable_store.clone(), 0, 0..(MAX_KEY_COUNT as u64), 1).await
    });
    // warm up to make them all in memory. I do not use CachePolicy::Fill because it will fetch
    // block from meta.
    let sstable_store1 = sstable_store.clone();
    let info1 = info.clone();
    runtime.block_on(async move {
        scan_all_table(&info1, sstable_store1).await;
    });

    c.bench_function("bench_table_iterator", |b| {
        let info1 = info.clone();
        b.to_async(&runtime)
            .iter(|| scan_all_table(&info1, sstable_store.clone()));
    });
}

async fn compact<I: HummockIterator<Direction = Forward>>(
    iter: I,
    sstable_store: SstableStoreRef,
    task_config: Option<TaskConfig>,
) {
    let opt = SstableBuilderOptions {
        capacity: 32 * 1024 * 1024,
        block_capacity: 64 * 1024,
        restart_interval: 16,
        bloom_false_positive: 0.001,
        ..Default::default()
    };
    let mut builder =
        CapacitySplitTableBuilder::for_test(LocalTableBuilderFactory::new(32, sstable_store, opt));

    let task_config = task_config.unwrap_or_else(|| TaskConfig {
        key_range: KeyRange::inf(),
        cache_policy: CachePolicy::Disable,
        gc_delete_keys: false,
        watermark: 0,
        stats_target_table_ids: None,
        task_type: compact_task::TaskType::Dynamic,
        use_block_based_filter: true,
        ..Default::default()
    });
    compact_and_build_sst(
        &mut builder,
        CompactionDeleteRangeIterator::new(ForwardMergeRangeIterator::new(HummockEpoch::MAX)),
        &task_config,
        Arc::new(CompactorMetrics::unused()),
        iter,
        DummyCompactionFilter,
    )
    .await
    .unwrap();
}

fn bench_merge_iterator_compactor(c: &mut Criterion) {
    let runtime = tokio::runtime::Builder::new_current_thread()
        .build()
        .unwrap();
    let sstable_store = mock_sstable_store();
    let test_key_size = 256 * 1024;
    let info1 = runtime
        .block_on(async { build_table(sstable_store.clone(), 1, 0..test_key_size / 2, 1).await });
    let info2 = runtime.block_on(async {
        build_table(
            sstable_store.clone(),
            2,
            test_key_size / 2..test_key_size,
            1,
        )
        .await
    });
    let level1 = vec![info1, info2];

    let info1 = runtime
        .block_on(async { build_table(sstable_store.clone(), 3, 0..test_key_size / 2, 2).await });
    let info2 = runtime.block_on(async {
        build_table(
            sstable_store.clone(),
            4,
            test_key_size / 2..test_key_size,
            2,
        )
        .await
    });
    let level2 = vec![info1, info2];
    let read_options = Arc::new(SstableIteratorReadOptions {
        cache_policy: CachePolicy::Fill(LruContext::HighPriority),
        prefetch_for_large_query: false,
        must_iterated_end_user_key: None,
        max_preload_retry_times: 0,
    });
    c.bench_function("bench_union_merge_iterator", |b| {
        b.to_async(FuturesExecutor).iter(|| {
            let sstable_store1 = sstable_store.clone();
            let sub_iters = vec![
                ConcatIterator::new(level1.clone(), sstable_store.clone(), read_options.clone()),
                ConcatIterator::new(level2.clone(), sstable_store.clone(), read_options.clone()),
            ];
            let iter = MergeIterator::for_compactor(sub_iters);
            async move { compact(iter, sstable_store1, None).await }
        });
    });
    c.bench_function("bench_merge_iterator", |b| {
        b.to_async(&runtime).iter(|| {
            let sub_iters = vec![
                ConcatSstableIterator::new(
                    vec![0],
                    level1.clone(),
                    KeyRange::inf(),
                    sstable_store.clone(),
                    Arc::new(TaskProgress::default()),
                    0,
                ),
                ConcatSstableIterator::new(
                    vec![0],
                    level2.clone(),
                    KeyRange::inf(),
                    sstable_store.clone(),
                    Arc::new(TaskProgress::default()),
                    0,
                ),
            ];
            let iter = MergeIterator::for_compactor(sub_iters);
            let sstable_store1 = sstable_store.clone();
            async move { compact(iter, sstable_store1, None).await }
        });
    });
}

fn bench_drop_column_compaction_impl(c: &mut Criterion, column_num: usize) {
    let runtime = tokio::runtime::Builder::new_current_thread()
        .build()
        .unwrap();
    let sstable_store = mock_sstable_store();
    let test_key_size = 256 * 1024;
    let info1 = runtime.block_on(async {
        build_table_2(
            sstable_store.clone(),
            1,
            0..test_key_size,
            1,
            10,
            column_num,
        )
        .await
    });
    let info2 = runtime.block_on(async {
        build_table_2(
            sstable_store.clone(),
            2,
            0..test_key_size,
            1,
            11,
            column_num,
        )
        .await
    });
    let level1 = vec![info1, info2];

    let info1 = runtime.block_on(async {
        build_table_2(
            sstable_store.clone(),
            3,
            0..test_key_size,
            2,
            10,
            column_num,
        )
        .await
    });
    let info2 = runtime.block_on(async {
        build_table_2(
            sstable_store.clone(),
            4,
            0..test_key_size,
            2,
            11,
            column_num,
        )
        .await
    });
    let level2 = vec![info1, info2];

    let task_config_no_schema = TaskConfig {
        key_range: KeyRange::inf(),
        cache_policy: CachePolicy::Disable,
        gc_delete_keys: false,
        watermark: 0,
        stats_target_table_ids: None,
        task_type: compact_task::TaskType::Dynamic,
        use_block_based_filter: true,
        table_schemas: vec![].into_iter().collect(),
        ..Default::default()
    };

    let mut task_config_schema = task_config_no_schema.clone();
    task_config_schema.table_schemas.insert(
        10,
        TableSchema {
            column_ids: (0..column_num as i32).collect(),
        },
    );
    task_config_schema.table_schemas.insert(
        11,
        TableSchema {
            column_ids: (0..column_num as i32).collect(),
        },
    );

    let mut task_config_schema_cause_drop = task_config_no_schema.clone();
    task_config_schema_cause_drop.table_schemas.insert(
        10,
        TableSchema {
            column_ids: (0..column_num as i32 / 2).collect(),
        },
    );
    task_config_schema_cause_drop.table_schemas.insert(
        11,
        TableSchema {
            column_ids: (0..column_num as i32 / 2).collect(),
        },
    );

    let get_iter = || {
        let sub_iters = vec![
            ConcatSstableIterator::new(
                vec![10, 11],
                level1.clone(),
                KeyRange::inf(),
                sstable_store.clone(),
                Arc::new(TaskProgress::default()),
                0,
            ),
            ConcatSstableIterator::new(
                vec![10, 11],
                level2.clone(),
                KeyRange::inf(),
                sstable_store.clone(),
                Arc::new(TaskProgress::default()),
                0,
            ),
        ];
        MergeIterator::for_compactor(sub_iters)
    };

    c.bench_function(
        &format!("bench_drop_column_compaction_baseline_c{column_num}"),
        |b| {
            b.to_async(&runtime).iter(|| {
                let iter = get_iter();
                let sstable_store1 = sstable_store.clone();
                let task_config_clone = task_config_no_schema.clone();
                async move { compact(iter, sstable_store1, Some(task_config_clone)).await }
            });
        },
    );

    c.bench_function(
        &format!("bench_drop_column_compaction_without_drop_c{column_num}"),
        |b| {
            b.to_async(&runtime).iter(|| {
                let iter = get_iter();
                let sstable_store1 = sstable_store.clone();
                let task_config_clone = task_config_schema.clone();
                async move { compact(iter, sstable_store1, Some(task_config_clone)).await }
            });
        },
    );

    c.bench_function(
        &format!("bench_drop_column_compaction_without_drop_disable_optimization_c{column_num}"),
        |b| {
            b.to_async(&runtime).iter(|| {
                let iter = get_iter();
                let sstable_store1 = sstable_store.clone();
                let mut task_config_clone = task_config_schema.clone();
                task_config_clone.disable_drop_column_optimization = true;
                async move { compact(iter, sstable_store1, Some(task_config_clone)).await }
            });
        },
    );

    c.bench_function(
        &format!("bench_drop_column_compaction_with_drop_c{column_num}"),
        |b| {
            b.to_async(&runtime).iter(|| {
                let iter = get_iter();
                let sstable_store1 = sstable_store.clone();
                let task_config_clone = task_config_schema_cause_drop.clone();
                async move { compact(iter, sstable_store1, Some(task_config_clone)).await }
            });
        },
    );
}

fn bench_drop_column_compaction_small(c: &mut Criterion) {
    bench_drop_column_compaction_impl(c, 10);
}

fn bench_drop_column_compaction_large(c: &mut Criterion) {
    bench_drop_column_compaction_impl(c, 100);
}

criterion_group!(
    benches,
    bench_table_build,
    bench_table_scan,
    bench_merge_iterator_compactor,
    bench_drop_column_compaction_small,
    bench_drop_column_compaction_large
);
criterion_main!(benches);<|MERGE_RESOLUTION|>--- conflicted
+++ resolved
@@ -17,13 +17,8 @@
 
 use criterion::async_executor::FuturesExecutor;
 use criterion::{criterion_group, criterion_main, Criterion};
-<<<<<<< HEAD
 use foyer::memory::LruContext;
-use risingwave_common::catalog::TableId;
-=======
-use risingwave_common::cache::CachePriority;
 use risingwave_common::catalog::{ColumnDesc, ColumnId, TableId};
->>>>>>> 5ea5a95f
 use risingwave_common::config::{MetricLevel, ObjectStoreConfig};
 use risingwave_common::hash::VirtualNode;
 use risingwave_common::row::OwnedRow;
@@ -164,7 +159,7 @@
         SstableWriterOptions {
             capacity_hint: None,
             tracker: None,
-            policy: CachePolicy::Fill(CachePriority::High),
+            policy: CachePolicy::Fill(LruContext::HighPriority),
         },
     );
     let mut builder =
