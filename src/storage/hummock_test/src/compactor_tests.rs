// Copyright 2023 RisingWave Labs
//
// Licensed under the Apache License, Version 2.0 (the "License");
// you may not use this file except in compliance with the License.
// You may obtain a copy of the License at
//
//     http://www.apache.org/licenses/LICENSE-2.0
//
// Unless required by applicable law or agreed to in writing, software
// distributed under the License is distributed on an "AS IS" BASIS,
// WITHOUT WARRANTIES OR CONDITIONS OF ANY KIND, either express or implied.
// See the License for the specific language governing permissions and
// limitations under the License.

#[cfg(test)]
pub(crate) mod tests {

    use std::collections::{BTreeSet, HashMap};
    use std::ops::Bound;
    use std::sync::atomic::AtomicU32;
    use std::sync::Arc;

    use bytes::{BufMut, Bytes, BytesMut};
    use itertools::Itertools;
    use rand::Rng;
    use risingwave_common::cache::CachePriority;
    use risingwave_common::catalog::TableId;
    use risingwave_common::constants::hummock::CompactionFilterFlag;
    use risingwave_common::util::epoch::Epoch;
    use risingwave_common_service::observer_manager::NotificationClient;
    use risingwave_hummock_sdk::compaction_group::hummock_version_ext::HummockVersionExt;
    use risingwave_hummock_sdk::compaction_group::StaticCompactionGroupId;
    use risingwave_hummock_sdk::key::{next_key, TABLE_PREFIX_LEN};
    use risingwave_hummock_sdk::table_stats::to_prost_table_stats_map;
    use risingwave_meta::hummock::compaction::compaction_config::CompactionConfigBuilder;
    use risingwave_meta::hummock::compaction::{default_level_selector, ManualCompactionOption};
    use risingwave_meta::hummock::test_utils::{
        register_table_ids_to_compaction_group, setup_compute_env, setup_compute_env_with_config,
        unregister_table_ids_from_compaction_group,
    };
    use risingwave_meta::hummock::{HummockManagerRef, MockHummockMetaClient};
    use risingwave_pb::common::{HostAddress, WorkerType};
    use risingwave_pb::hummock::{HummockVersion, TableOption};
    use risingwave_pb::meta::add_worker_node_request::Property;
    use risingwave_rpc_client::HummockMetaClient;
    use risingwave_storage::filter_key_extractor::{
        FilterKeyExtractorImpl, FilterKeyExtractorManager, FilterKeyExtractorManagerRef,
        FixedLengthFilterKeyExtractor, FullKeyFilterKeyExtractor,
    };
    use risingwave_storage::hummock::compactor::compactor_runner::compact;
    use risingwave_storage::hummock::compactor::{CompactionExecutor, CompactorContext};
    use risingwave_storage::hummock::iterator::test_utils::mock_sstable_store;
    use risingwave_storage::hummock::sstable_store::SstableStoreRef;
    use risingwave_storage::hummock::{
        CachePolicy, HummockStorage as GlobalHummockStorage, HummockStorage, MemoryLimiter,
        SstableObjectIdManager,
    };
    use risingwave_storage::monitor::{CompactorMetrics, StoreLocalStatistic};
    use risingwave_storage::opts::StorageOpts;
    use risingwave_storage::storage_value::StorageValue;
    use risingwave_storage::store::*;

    use crate::get_notification_client_for_test;
    use crate::local_state_store_test_utils::LocalStateStoreTestExt;
    use crate::test_utils::{register_tables_with_id_for_test, TestIngestBatch};

    pub(crate) async fn get_hummock_storage(
        hummock_meta_client: Arc<dyn HummockMetaClient>,
        notification_client: impl NotificationClient,
        hummock_manager_ref: &HummockManagerRef,
        table_id: TableId,
    ) -> HummockStorage {
        let remote_dir = "hummock_001_test".to_string();
        let options = Arc::new(StorageOpts {
            sstable_size_mb: 1,
            block_size_kb: 1,
            bloom_false_positive: 0.1,
            data_directory: remote_dir.clone(),
            write_conflict_detection_enabled: true,
            ..Default::default()
        });
        let sstable_store = mock_sstable_store();

        let hummock = GlobalHummockStorage::for_test(
            options,
            sstable_store,
            hummock_meta_client.clone(),
            notification_client,
        )
        .await
        .unwrap();

        register_tables_with_id_for_test(
            hummock.filter_key_extractor_manager(),
            hummock_manager_ref,
            &[table_id.table_id()],
        )
        .await;

        hummock
    }

    async fn get_global_hummock_storage(
        hummock_meta_client: Arc<dyn HummockMetaClient>,
        notification_client: impl NotificationClient,
    ) -> GlobalHummockStorage {
        let remote_dir = "hummock_001_test".to_string();
        let options = Arc::new(StorageOpts {
            sstable_size_mb: 1,
            block_size_kb: 1,
            bloom_false_positive: 0.1,
            data_directory: remote_dir.clone(),
            write_conflict_detection_enabled: true,
            ..Default::default()
        });
        let sstable_store = mock_sstable_store();

        GlobalHummockStorage::for_test(
            options,
            sstable_store,
            hummock_meta_client.clone(),
            notification_client,
        )
        .await
        .unwrap()
    }

    async fn prepare_test_put_data(
        storage: &HummockStorage,
        hummock_meta_client: &Arc<dyn HummockMetaClient>,
        key: &Bytes,
        value_size: usize,
        epochs: Vec<u64>,
    ) {
        let mut local = storage.new_local(Default::default()).await;
        // 1. add sstables
        let val = b"0"[..].repeat(value_size);
        local.init_for_test(epochs[0]).await.unwrap();
        for (i, &epoch) in epochs.iter().enumerate() {
            let mut new_val = val.clone();
            new_val.extend_from_slice(&epoch.to_be_bytes());
            local
                .ingest_batch(
                    vec![(key.clone(), StorageValue::new_put(Bytes::from(new_val)))],
                    vec![],
                    WriteOptions {
                        epoch,
                        table_id: Default::default(),
                    },
                )
                .await
                .unwrap();
            if i + 1 < epochs.len() {
                local.seal_current_epoch(epochs[i + 1]);
            } else {
                local.seal_current_epoch(u64::MAX);
            }
            let ssts = storage
                .seal_and_sync_epoch(epoch)
                .await
                .unwrap()
                .uncommitted_ssts;
            hummock_meta_client.commit_epoch(epoch, ssts).await.unwrap();
        }
    }

    fn get_compactor_context_with_filter_key_extractor_manager(
        storage: &HummockStorage,
        filter_key_extractor_manager: FilterKeyExtractorManagerRef,
    ) -> CompactorContext {
        get_compactor_context_with_filter_key_extractor_manager_impl(
            storage.storage_opts().clone(),
            storage.sstable_store(),
            filter_key_extractor_manager,
        )
    }

    fn get_compactor_context_with_filter_key_extractor_manager_impl(
        options: Arc<StorageOpts>,
        sstable_store: SstableStoreRef,
        filter_key_extractor_manager: FilterKeyExtractorManagerRef,
    ) -> CompactorContext {
        CompactorContext {
            storage_opts: options,
            sstable_store,
            compactor_metrics: Arc::new(CompactorMetrics::unused()),
            is_share_buffer_compact: false,
            compaction_executor: Arc::new(CompactionExecutor::new(Some(1))),
            memory_limiter: MemoryLimiter::unlimit(),
            filter_key_extractor_manager: FilterKeyExtractorManager::RpcFilterKeyExtractorManager(
                filter_key_extractor_manager,
            ),
            task_progress_manager: Default::default(),
            await_tree_reg: None,
            running_task_count: Arc::new(AtomicU32::new(0)),
        }
    }

    #[tokio::test]
    async fn test_compaction_watermark() {
        let config = CompactionConfigBuilder::new()
            .level0_tier_compact_file_number(1)
            .level0_max_compact_file_number(130)
            .level0_overlapping_sub_level_compact_level_count(1)
            .build();
        let (env, hummock_manager_ref, _cluster_manager_ref, worker_node) =
            setup_compute_env_with_config(8080, config).await;
        let hummock_meta_client: Arc<dyn HummockMetaClient> = Arc::new(MockHummockMetaClient::new(
            hummock_manager_ref.clone(),
            worker_node.id,
        ));

        // 1. add sstables
        let mut key = BytesMut::default();
        key.put_u16(0);
        key.put_slice(b"same_key");
        let storage = get_hummock_storage(
            hummock_meta_client.clone(),
            get_notification_client_for_test(env, hummock_manager_ref.clone(), worker_node.clone()),
            &hummock_manager_ref,
            Default::default(),
        )
        .await;

        let rpc_filter_key_extractor_manager = match storage.filter_key_extractor_manager().clone()
        {
            FilterKeyExtractorManager::RpcFilterKeyExtractorManager(
                rpc_filter_key_extractor_manager,
            ) => rpc_filter_key_extractor_manager,
            FilterKeyExtractorManager::StaticFilterKeyExtractorManager(_) => unreachable!(),
        };
        let compact_ctx = get_compactor_context_with_filter_key_extractor_manager(
            &storage,
            rpc_filter_key_extractor_manager,
        );
        let sstable_object_id_manager = Arc::new(SstableObjectIdManager::new(
            hummock_meta_client.clone(),
            storage
                .storage_opts()
                .clone()
                .sstable_id_remote_fetch_number,
        ));
        let worker_node2 = hummock_manager_ref
            .cluster_manager
            .add_worker_node(
                WorkerType::ComputeNode,
                HostAddress::default(),
                Property::default(),
            )
            .await
            .unwrap();
        let _snapshot = hummock_manager_ref
            .pin_snapshot(worker_node2.id)
            .await
            .unwrap();
        let key = key.freeze();
        const SST_COUNT: u64 = 32;
        const TEST_WATERMARK: u64 = 8;
        prepare_test_put_data(
            &storage,
            &hummock_meta_client,
            &key,
            1 << 10,
            (1..SST_COUNT + 1).map(|v| (v * 1000) << 16).collect_vec(),
        )
        .await;

        // 2. get compact task
        while let Some(mut compact_task) = hummock_manager_ref
            .get_compact_task(
                StaticCompactionGroupId::StateDefault.into(),
                &mut default_level_selector(),
            )
            .await
            .unwrap()
        {
            let compaction_filter_flag = CompactionFilterFlag::TTL;
            compact_task.watermark = (TEST_WATERMARK * 1000) << 16;
            compact_task.compaction_filter_mask = compaction_filter_flag.bits();
            compact_task.table_options = HashMap::from([(
                0,
                TableOption {
                    retention_seconds: 64,
                },
            )]);
            compact_task.current_epoch_time = 0;

            let (_tx, rx) = tokio::sync::oneshot::channel();
            let (mut result_task, task_stats) = compact(
                compact_ctx.clone(),
                compact_task.clone(),
                rx,
                Box::new(sstable_object_id_manager.clone()),
            )
            .await;

            hummock_manager_ref
                .report_compact_task(&mut result_task, Some(to_prost_table_stats_map(task_stats)))
                .await
                .unwrap();
        }

        let mut val = b"0"[..].repeat(1 << 10);
        val.extend_from_slice(&((TEST_WATERMARK * 1000) << 16).to_be_bytes());

        let compactor_manager = hummock_manager_ref.compactor_manager_ref_for_test();
        let _recv = compactor_manager.add_compactor(worker_node.id);

        // 4. get the latest version and check
        let version = hummock_manager_ref.get_current_version().await;
        let group =
            version.get_compaction_group_levels(StaticCompactionGroupId::StateDefault.into());

        // base level
        let output_tables = group
            .levels
            .iter()
            .flat_map(|level| level.table_infos.clone())
            .chain(
                group
                    .l0
                    .as_ref()
                    .unwrap()
                    .sub_levels
                    .iter()
                    .flat_map(|level| level.table_infos.clone()),
            )
            .collect_vec();

        storage.wait_version(version).await;
        let mut table_key_count = 0;
        for output_sst in output_tables {
            let table = storage
                .sstable_store()
                .sstable(&output_sst, &mut StoreLocalStatistic::default())
                .await
                .unwrap();
            table_key_count += table.value().meta.key_count;
        }

        // we have removed these 31 keys before watermark 32.
        assert_eq!(table_key_count, (SST_COUNT - TEST_WATERMARK + 1) as u32);
        let read_epoch = (TEST_WATERMARK * 1000) << 16;

        let get_ret = storage
            .get(
                key.clone(),
                read_epoch,
                ReadOptions {
                    cache_policy: CachePolicy::Fill(CachePriority::High),
                    ..Default::default()
                },
            )
            .await;
        let get_val = get_ret.unwrap().unwrap().to_vec();

        assert_eq!(get_val, val);
        let ret = storage
            .get(
                key.clone(),
                ((TEST_WATERMARK - 1) * 1000) << 16,
                ReadOptions {
                    prefix_hint: Some(key.clone()),
                    cache_policy: CachePolicy::Fill(CachePriority::High),
                    ..Default::default()
                },
            )
            .await;
        assert!(ret.is_err());
    }

    // #[ignore]
    #[tokio::test]
    async fn test_compaction_same_key_not_split() {
        let (env, hummock_manager_ref, _cluster_manager_ref, worker_node) =
            setup_compute_env(8080).await;
        let hummock_meta_client: Arc<dyn HummockMetaClient> = Arc::new(MockHummockMetaClient::new(
            hummock_manager_ref.clone(),
            worker_node.id,
        ));

        let storage = get_hummock_storage(
            hummock_meta_client.clone(),
            get_notification_client_for_test(env, hummock_manager_ref.clone(), worker_node.clone()),
            &hummock_manager_ref,
            Default::default(),
        )
        .await;

        let rpc_filter_key_extractor_manager = match storage.filter_key_extractor_manager().clone()
        {
            FilterKeyExtractorManager::RpcFilterKeyExtractorManager(
                rpc_filter_key_extractor_manager,
            ) => rpc_filter_key_extractor_manager,
            FilterKeyExtractorManager::StaticFilterKeyExtractorManager(_) => unreachable!(),
        };
        let compact_ctx = get_compactor_context_with_filter_key_extractor_manager(
            &storage,
            rpc_filter_key_extractor_manager,
        );
        let sstable_object_id_manager = Arc::new(SstableObjectIdManager::new(
            hummock_meta_client.clone(),
            storage
                .storage_opts()
                .clone()
                .sstable_id_remote_fetch_number,
        ));
        // 1. add sstables with 1MB value
        let mut key = BytesMut::default();
        key.put_u16(0);
        key.put_slice(b"same_key");
        let key = key.freeze();
        const SST_COUNT: u64 = 16;

        let mut val = b"0"[..].repeat(1 << 20);
        val.extend_from_slice(&SST_COUNT.to_be_bytes());
        prepare_test_put_data(
            &storage,
            &hummock_meta_client,
            &key,
            1 << 20,
            (1..SST_COUNT + 1).collect_vec(),
        )
        .await;

        // 2. get compact task
        let compact_task = hummock_manager_ref
            .get_compact_task(
                StaticCompactionGroupId::StateDefault.into(),
                &mut default_level_selector(),
            )
            .await
            .unwrap()
            .unwrap();

        // 3. compact
        let (_tx, rx) = tokio::sync::oneshot::channel();
        let (mut result_task, task_stats) = compact(
            compact_ctx,
            compact_task.clone(),
            rx,
            Box::new(sstable_object_id_manager.clone()),
        )
        .await;

        hummock_manager_ref
            .report_compact_task(&mut result_task, Some(to_prost_table_stats_map(task_stats)))
            .await
            .unwrap();

        // 4. get the latest version and check
        let version = hummock_manager_ref.get_current_version().await;
        let output_table = version
            .get_compaction_group_levels(StaticCompactionGroupId::StateDefault.into())
            .levels
            .last()
            .unwrap()
            .table_infos
            .first()
            .unwrap();
        let table = storage
            .sstable_store()
            .sstable(output_table, &mut StoreLocalStatistic::default())
            .await
            .unwrap();
        let target_table_size = storage.storage_opts().sstable_size_mb * (1 << 20);

        assert!(
            table.value().meta.estimated_size > target_table_size,
            "table.meta.estimated_size {} <= target_table_size {}",
            table.value().meta.estimated_size,
            target_table_size
        );

        // 5. storage get back the correct kv after compaction
        storage.wait_version(version).await;
        let get_val = storage
            .get(
                key.clone(),
                SST_COUNT + 1,
                ReadOptions {
                    cache_policy: CachePolicy::Fill(CachePriority::High),
                    ..Default::default()
                },
            )
            .await
            .unwrap()
            .unwrap()
            .to_vec();
        assert_eq!(get_val, val);
<<<<<<< HEAD

        // 6. get compact task and there should be none
        let compact_task = hummock_manager_ref
            .get_compact_task(
                StaticCompactionGroupId::StateDefault.into(),
                &mut default_level_selector(),
            )
            .await
            .unwrap();
        assert!(compact_task.is_none());
=======
>>>>>>> 5f75f9bd
    }

    pub(crate) async fn flush_and_commit(
        hummock_meta_client: &Arc<dyn HummockMetaClient>,
        storage: &HummockStorage,
        epoch: u64,
    ) {
        let ssts = storage
            .seal_and_sync_epoch(epoch)
            .await
            .unwrap()
            .uncommitted_ssts;
        hummock_meta_client.commit_epoch(epoch, ssts).await.unwrap();
    }

    async fn prepare_data(
        hummock_meta_client: Arc<dyn HummockMetaClient>,
        storage: &HummockStorage,
        existing_table_id: u32,
        keys_per_epoch: usize,
    ) {
        let kv_count: u16 = 128;
        let mut epoch: u64 = 1;

        let mut local = storage
            .new_local(NewLocalOptions::for_test(existing_table_id.into()))
            .await;

        // 1. add sstables
        let val = Bytes::from(b"0"[..].repeat(1 << 10)); // 1024 Byte value
        for idx in 0..kv_count {
            epoch += 1;

            if idx == 0 {
                local.init_for_test(epoch).await.unwrap();
            }

            for _ in 0..keys_per_epoch {
                let mut key = idx.to_be_bytes().to_vec();
                let ramdom_key = rand::thread_rng().gen::<[u8; 32]>();
                key.extend_from_slice(&ramdom_key);
                local.insert(Bytes::from(key), val.clone(), None).unwrap();
            }
            local.flush(Vec::new()).await.unwrap();
            local.seal_current_epoch(epoch + 1);

            flush_and_commit(&hummock_meta_client, storage, epoch).await;
        }
    }

    pub(crate) fn prepare_compactor_and_filter(
        storage: &HummockStorage,
        existing_table_id: u32,
    ) -> CompactorContext {
        let rpc_filter_key_extractor_manager = match storage.filter_key_extractor_manager().clone()
        {
            FilterKeyExtractorManager::RpcFilterKeyExtractorManager(
                rpc_filter_key_extractor_manager,
            ) => rpc_filter_key_extractor_manager,
            FilterKeyExtractorManager::StaticFilterKeyExtractorManager(_) => unreachable!(),
        };
        rpc_filter_key_extractor_manager.update(
            existing_table_id,
            Arc::new(FilterKeyExtractorImpl::FullKey(FullKeyFilterKeyExtractor)),
        );

        get_compactor_context_with_filter_key_extractor_manager(
            storage,
            rpc_filter_key_extractor_manager,
        )
    }

    #[tokio::test]
    async fn test_compaction_drop_all_key() {
        let (env, hummock_manager_ref, _cluster_manager_ref, worker_node) =
            setup_compute_env(8080).await;
        let hummock_meta_client: Arc<dyn HummockMetaClient> = Arc::new(MockHummockMetaClient::new(
            hummock_manager_ref.clone(),
            worker_node.id,
        ));

        let existing_table_id: u32 = 1;
        let storage_existing_table_id = get_hummock_storage(
            hummock_meta_client.clone(),
            get_notification_client_for_test(env, hummock_manager_ref.clone(), worker_node),
            &hummock_manager_ref,
            TableId::from(existing_table_id),
        )
        .await;

        prepare_data(
            hummock_meta_client.clone(),
            &storage_existing_table_id,
            existing_table_id,
            1,
        )
        .await;

        // Mimic dropping table
        unregister_table_ids_from_compaction_group(&hummock_manager_ref, &[existing_table_id])
            .await;

        // 2. get compact task and there should be none
        let compact_task = hummock_manager_ref
            .get_compact_task(
                StaticCompactionGroupId::StateDefault.into(),
                &mut default_level_selector(),
            )
            .await
            .unwrap();

        assert!(compact_task.is_none());

        // 3. get the latest version and check
        let version = hummock_manager_ref.get_current_version().await;

        let output_level_info = version
            .get_compaction_group_levels(StaticCompactionGroupId::StateDefault.into())
            .levels
            .last()
            .unwrap();
        assert_eq!(0, output_level_info.total_file_size);
    }

    #[tokio::test]
    async fn test_compaction_drop_key_by_existing_table_id() {
        let (env, hummock_manager_ref, _cluster_manager_ref, worker_node) =
            setup_compute_env(8080).await;
        let hummock_meta_client: Arc<dyn HummockMetaClient> = Arc::new(MockHummockMetaClient::new(
            hummock_manager_ref.clone(),
            worker_node.id,
        ));

        let global_storage = get_global_hummock_storage(
            hummock_meta_client.clone(),
            get_notification_client_for_test(env, hummock_manager_ref.clone(), worker_node.clone()),
        )
        .await;

        // register the local_storage to global_storage
        let mut storage_1 = global_storage
            .new_local(NewLocalOptions::for_test(TableId::from(1)))
            .await;
        let mut storage_2 = global_storage
            .new_local(NewLocalOptions::for_test(TableId::from(2)))
            .await;

        let rpc_filter_key_extractor_manager =
            match global_storage.filter_key_extractor_manager().clone() {
                FilterKeyExtractorManager::RpcFilterKeyExtractorManager(
                    rpc_filter_key_extractor_manager,
                ) => rpc_filter_key_extractor_manager,
                FilterKeyExtractorManager::StaticFilterKeyExtractorManager(_) => unreachable!(),
            };

        rpc_filter_key_extractor_manager.update(
            1,
            Arc::new(FilterKeyExtractorImpl::FullKey(FullKeyFilterKeyExtractor)),
        );

        rpc_filter_key_extractor_manager.update(
            2,
            Arc::new(FilterKeyExtractorImpl::FullKey(FullKeyFilterKeyExtractor)),
        );

        let compact_ctx = get_compactor_context_with_filter_key_extractor_manager_impl(
            global_storage.storage_opts().clone(),
            global_storage.sstable_store(),
            rpc_filter_key_extractor_manager,
        );
        let sstable_object_id_manager = Arc::new(SstableObjectIdManager::new(
            hummock_meta_client.clone(),
            global_storage
                .storage_opts()
                .clone()
                .sstable_id_remote_fetch_number,
        ));
        // 1. add sstables
        let val = Bytes::from(b"0"[..].repeat(1 << 10)); // 1024 Byte value

        let drop_table_id = 1;
        let existing_table_ids = 2;
        let kv_count: usize = 128;
        let mut epoch: u64 = 1;
        register_table_ids_to_compaction_group(
            &hummock_manager_ref,
            &[drop_table_id, existing_table_ids],
            StaticCompactionGroupId::StateDefault.into(),
        )
        .await;
        for index in 0..kv_count {
            epoch += 1;
            let next_epoch = epoch + 1;
            if index == 0 {
                storage_1.init_for_test(epoch).await.unwrap();
                storage_2.init_for_test(epoch).await.unwrap();
            }

            let (storage, other) = if index % 2 == 0 {
                (&mut storage_1, &mut storage_2)
            } else {
                (&mut storage_2, &mut storage_1)
            };

            let mut prefix = BytesMut::default();
            let random_key = rand::thread_rng().gen::<[u8; 32]>();
            prefix.put_u16(1);
            prefix.put_slice(random_key.as_slice());

            storage.insert(prefix.freeze(), val.clone(), None).unwrap();
            storage.flush(Vec::new()).await.unwrap();
            storage.seal_current_epoch(next_epoch);
            other.seal_current_epoch(next_epoch);

            let ssts = global_storage
                .seal_and_sync_epoch(epoch)
                .await
                .unwrap()
                .uncommitted_ssts;
            hummock_meta_client.commit_epoch(epoch, ssts).await.unwrap();
        }

        // Mimic dropping table
        unregister_table_ids_from_compaction_group(&hummock_manager_ref, &[drop_table_id]).await;

        let manual_compcation_option = ManualCompactionOption {
            level: 0,
            ..Default::default()
        };
        // 2. get compact task
        let mut compact_task = hummock_manager_ref
            .manual_get_compact_task(
                StaticCompactionGroupId::StateDefault.into(),
                manual_compcation_option,
            )
            .await
            .unwrap()
            .unwrap();
        let compaction_filter_flag = CompactionFilterFlag::STATE_CLEAN | CompactionFilterFlag::TTL;
        compact_task.compaction_filter_mask = compaction_filter_flag.bits();

        // assert compact_task
        assert_eq!(
            compact_task
                .input_ssts
                .iter()
                .filter(|level| level.level_idx != compact_task.target_level)
                .map(|level| level.table_infos.len())
                .sum::<usize>(),
            kv_count
        );

        // 4. compact
        let (_tx, rx) = tokio::sync::oneshot::channel();
        let (mut result_task, task_stats) = compact(
            compact_ctx,
            compact_task.clone(),
            rx,
            Box::new(sstable_object_id_manager.clone()),
        )
        .await;

        hummock_manager_ref
            .report_compact_task(&mut result_task, Some(to_prost_table_stats_map(task_stats)))
            .await
            .unwrap();

        // 5. get the latest version and check
        let version: HummockVersion = hummock_manager_ref.get_current_version().await;
        let mut tables_from_version = vec![];
        version.level_iter(StaticCompactionGroupId::StateDefault.into(), |level| {
            tables_from_version.extend(level.table_infos.iter().cloned());
            true
        });

        let mut key_count = 0;
        for table in tables_from_version {
            key_count += global_storage
                .sstable_store()
                .sstable(&table, &mut StoreLocalStatistic::default())
                .await
                .unwrap()
                .value()
                .meta
                .key_count;
        }
        assert_eq!((kv_count / 2) as u32, key_count);

        // 6. get compact task and there should be none
        let compact_task = hummock_manager_ref
            .get_compact_task(
                StaticCompactionGroupId::StateDefault.into(),
                &mut default_level_selector(),
            )
            .await
            .unwrap();
        assert!(compact_task.is_none());

        epoch += 1;
        // to update version for hummock_storage
        global_storage.wait_version(version).await;

        // 7. scan kv to check key table_id
        let scan_result = global_storage
            .scan(
                (Bound::Unbounded, Bound::Unbounded),
                epoch,
                None,
                ReadOptions {
                    table_id: TableId::from(existing_table_ids),
                    prefetch_options: PrefetchOptions::new_for_exhaust_iter(),
                    cache_policy: CachePolicy::Fill(CachePriority::High),
                    ..Default::default()
                },
            )
            .await
            .unwrap();
        let mut scan_count = 0;
        for (k, _) in scan_result {
            let table_id = k.user_key.table_id.table_id();
            assert_eq!(table_id, existing_table_ids);
            scan_count += 1;
        }
        assert_eq!(key_count, scan_count);
    }

    #[tokio::test]
    async fn test_compaction_drop_key_by_retention_seconds() {
        let (env, hummock_manager_ref, _cluster_manager_ref, worker_node) =
            setup_compute_env(8080).await;
        let hummock_meta_client: Arc<dyn HummockMetaClient> = Arc::new(MockHummockMetaClient::new(
            hummock_manager_ref.clone(),
            worker_node.id,
        ));

        let existing_table_id = 2;
        let storage = get_hummock_storage(
            hummock_meta_client.clone(),
            get_notification_client_for_test(env, hummock_manager_ref.clone(), worker_node.clone()),
            &hummock_manager_ref,
            TableId::from(existing_table_id),
        )
        .await;

        let rpc_filter_key_extractor_manager = match storage.filter_key_extractor_manager().clone()
        {
            FilterKeyExtractorManager::RpcFilterKeyExtractorManager(
                rpc_filter_key_extractor_manager,
            ) => rpc_filter_key_extractor_manager,
            FilterKeyExtractorManager::StaticFilterKeyExtractorManager(_) => unreachable!(),
        };

        let compact_ctx = get_compactor_context_with_filter_key_extractor_manager(
            &storage,
            rpc_filter_key_extractor_manager.clone(),
        );
        let sstable_object_id_manager = Arc::new(SstableObjectIdManager::new(
            hummock_meta_client.clone(),
            storage
                .storage_opts()
                .clone()
                .sstable_id_remote_fetch_number,
        ));
        rpc_filter_key_extractor_manager.update(
            2,
            Arc::new(FilterKeyExtractorImpl::FullKey(FullKeyFilterKeyExtractor)),
        );

        // 1. add sstables
        let val = Bytes::from(b"0"[..].to_vec()); // 1 Byte value

        let kv_count = 11;
        // let base_epoch = Epoch(0);
        let base_epoch = Epoch::now();
        let mut epoch: u64 = base_epoch.0;
        let millisec_interval_epoch: u64 = (1 << 16) * 100;
        let mut epoch_set = BTreeSet::new();

        let mut local = storage
            .new_local(NewLocalOptions::for_test(existing_table_id.into()))
            .await;
        for i in 0..kv_count {
            epoch += millisec_interval_epoch;
            let next_epoch = epoch + millisec_interval_epoch;
            if i == 0 {
                local.init_for_test(epoch).await.unwrap();
            }
            epoch_set.insert(epoch);
            let mut prefix = BytesMut::default();
            let random_key = rand::thread_rng().gen::<[u8; 32]>();
            prefix.put_u16(1);
            prefix.put_slice(random_key.as_slice());

            local.insert(prefix.freeze(), val.clone(), None).unwrap();
            local.flush(Vec::new()).await.unwrap();
            local.seal_current_epoch(next_epoch);

            let ssts = storage
                .seal_and_sync_epoch(epoch)
                .await
                .unwrap()
                .uncommitted_ssts;
            hummock_meta_client.commit_epoch(epoch, ssts).await.unwrap();
        }

        let manual_compcation_option = ManualCompactionOption {
            level: 0,
            ..Default::default()
        };
        // 2. get compact task
        let mut compact_task = hummock_manager_ref
            .manual_get_compact_task(
                StaticCompactionGroupId::StateDefault.into(),
                manual_compcation_option,
            )
            .await
            .unwrap()
            .unwrap();

        let compaction_filter_flag = CompactionFilterFlag::STATE_CLEAN | CompactionFilterFlag::TTL;
        compact_task.compaction_filter_mask = compaction_filter_flag.bits();
        let retention_seconds_expire_second = 1;
        compact_task.table_options = HashMap::from_iter([(
            existing_table_id,
            TableOption {
                retention_seconds: retention_seconds_expire_second,
            },
        )]);
        compact_task.current_epoch_time = epoch;

        // assert compact_task
        assert_eq!(
            compact_task
                .input_ssts
                .iter()
                .map(|level| level.table_infos.len())
                .sum::<usize>(),
            kv_count,
        );

        // 3. compact
        let (_tx, rx) = tokio::sync::oneshot::channel();
        let (mut result_task, task_stats) = compact(
            compact_ctx,
            compact_task.clone(),
            rx,
            Box::new(sstable_object_id_manager.clone()),
        )
        .await;

        hummock_manager_ref
            .report_compact_task(&mut result_task, Some(to_prost_table_stats_map(task_stats)))
            .await
            .unwrap();

        // 4. get the latest version and check
        let version: HummockVersion = hummock_manager_ref.get_current_version().await;
        let mut tables_from_version = vec![];
        version.level_iter(StaticCompactionGroupId::StateDefault.into(), |level| {
            tables_from_version.extend(level.table_infos.iter().cloned());
            true
        });

        let mut key_count = 0;
        for table in tables_from_version {
            key_count += storage
                .sstable_store()
                .sstable(&table, &mut StoreLocalStatistic::default())
                .await
                .unwrap()
                .value()
                .meta
                .key_count;
        }
        let expect_count = kv_count as u32 - retention_seconds_expire_second + 1;
        assert_eq!(expect_count, key_count); // retention_seconds will clean the key (which epoch < epoch - retention_seconds)

        // 5. get compact task and there should be none
        let compact_task = hummock_manager_ref
            .get_compact_task(
                StaticCompactionGroupId::StateDefault.into(),
                &mut default_level_selector(),
            )
            .await
            .unwrap();
        assert!(compact_task.is_none());

        epoch += 1;
        // to update version for hummock_storage
        storage.wait_version(version).await;

        // 6. scan kv to check key table_id
        let scan_result = storage
            .scan(
                (Bound::Unbounded, Bound::Unbounded),
                epoch,
                None,
                ReadOptions {
                    table_id: TableId::from(existing_table_id),
                    prefetch_options: PrefetchOptions::new_for_exhaust_iter(),
                    cache_policy: CachePolicy::Fill(CachePriority::High),
                    ..Default::default()
                },
            )
            .await
            .unwrap();
        let mut scan_count = 0;
        for (k, _) in scan_result {
            let table_id = k.user_key.table_id.table_id();
            assert_eq!(table_id, existing_table_id);
            scan_count += 1;
        }
        assert_eq!(key_count, scan_count);
    }

    #[tokio::test]
    async fn test_compaction_with_filter_key_extractor() {
        let (env, hummock_manager_ref, _cluster_manager_ref, worker_node) =
            setup_compute_env(8080).await;
        let hummock_meta_client: Arc<dyn HummockMetaClient> = Arc::new(MockHummockMetaClient::new(
            hummock_manager_ref.clone(),
            worker_node.id,
        ));

        let existing_table_id = 2;
        let mut key = BytesMut::default();
        key.put_u16(1);
        key.put_slice(b"key_prefix");
        let key_prefix = key.freeze();
        let storage = get_hummock_storage(
            hummock_meta_client.clone(),
            get_notification_client_for_test(env, hummock_manager_ref.clone(), worker_node.clone()),
            &hummock_manager_ref,
            TableId::from(existing_table_id),
        )
        .await;

        let rpc_filter_key_extractor_manager = match storage.filter_key_extractor_manager().clone()
        {
            FilterKeyExtractorManager::RpcFilterKeyExtractorManager(
                rpc_filter_key_extractor_manager,
            ) => rpc_filter_key_extractor_manager,
            FilterKeyExtractorManager::StaticFilterKeyExtractorManager(_) => unreachable!(),
        };

        rpc_filter_key_extractor_manager.update(
            existing_table_id,
            Arc::new(FilterKeyExtractorImpl::FixedLength(
                FixedLengthFilterKeyExtractor::new(TABLE_PREFIX_LEN + key_prefix.len()),
            )),
        );
        let compact_ctx = get_compactor_context_with_filter_key_extractor_manager(
            &storage,
            rpc_filter_key_extractor_manager,
        );
        let sstable_object_id_manager = Arc::new(SstableObjectIdManager::new(
            hummock_meta_client.clone(),
            storage
                .storage_opts()
                .clone()
                .sstable_id_remote_fetch_number,
        ));
        // 1. add sstables
        let val = Bytes::from(b"0"[..].to_vec()); // 1 Byte value
        let kv_count = 11;
        // let base_epoch = Epoch(0);
        let base_epoch = Epoch::now();
        let mut epoch: u64 = base_epoch.0;
        let millisec_interval_epoch: u64 = (1 << 16) * 100;
        let mut epoch_set = BTreeSet::new();

        let mut local = storage
            .new_local(NewLocalOptions::for_test(existing_table_id.into()))
            .await;
        for i in 0..kv_count {
            epoch += millisec_interval_epoch;
            if i == 0 {
                local.init_for_test(epoch).await.unwrap();
            }
            let next_epoch = epoch + millisec_interval_epoch;
            epoch_set.insert(epoch);

            let ramdom_key = [key_prefix.as_ref(), &rand::thread_rng().gen::<[u8; 32]>()].concat();
            local
                .insert(Bytes::from(ramdom_key), val.clone(), None)
                .unwrap();
            local.flush(Vec::new()).await.unwrap();
            local.seal_current_epoch(next_epoch);
            let ssts = storage
                .seal_and_sync_epoch(epoch)
                .await
                .unwrap()
                .uncommitted_ssts;
            hummock_meta_client.commit_epoch(epoch, ssts).await.unwrap();
        }

        let manual_compcation_option = ManualCompactionOption {
            level: 0,
            ..Default::default()
        };
        // 2. get compact task
        let mut compact_task = hummock_manager_ref
            .manual_get_compact_task(
                StaticCompactionGroupId::StateDefault.into(),
                manual_compcation_option,
            )
            .await
            .unwrap()
            .unwrap();

        assert_eq!(
            compact_task
                .input_ssts
                .iter()
                .map(|level| level.table_infos.len())
                .sum::<usize>(),
            kv_count,
        );

        let compaction_filter_flag = CompactionFilterFlag::STATE_CLEAN | CompactionFilterFlag::TTL;
        compact_task.compaction_filter_mask = compaction_filter_flag.bits();
        // compact_task.table_options =
        //     HashMap::from_iter([(existing_table_id, TableOption { ttl: 0 })]);
        compact_task.current_epoch_time = epoch;

        // 3. compact
        let (_tx, rx) = tokio::sync::oneshot::channel();
        let (mut result_task, task_stats) = compact(
            compact_ctx,
            compact_task.clone(),
            rx,
            Box::new(sstable_object_id_manager.clone()),
        )
        .await;

        hummock_manager_ref
            .report_compact_task(&mut result_task, Some(to_prost_table_stats_map(task_stats)))
            .await
            .unwrap();

        // 4. get the latest version and check
        let version: HummockVersion = hummock_manager_ref.get_current_version().await;
        let tables_from_version: Vec<_> = version
            .get_compaction_group_levels(StaticCompactionGroupId::StateDefault.into())
            .levels
            .iter()
            .flat_map(|level| level.table_infos.iter())
            .collect::<Vec<_>>();

        let mut key_count = 0;
        for table in tables_from_version {
            key_count += storage
                .sstable_store()
                .sstable(table, &mut StoreLocalStatistic::default())
                .await
                .unwrap()
                .value()
                .meta
                .key_count;
        }
        let expect_count = kv_count as u32;
        assert_eq!(expect_count, key_count); // ttl will clean the key (which epoch < epoch - ttl)

        // 5. get compact task and there should be none
        let compact_task = hummock_manager_ref
            .get_compact_task(
                StaticCompactionGroupId::StateDefault.into(),
                &mut default_level_selector(),
            )
            .await
            .unwrap();
        assert!(compact_task.is_none());

        epoch += 1;
        // to update version for hummock_storage
        storage.wait_version(version).await;

        // 6. scan kv to check key table_id
        let bloom_filter_key = [
            existing_table_id.to_be_bytes().to_vec(),
            key_prefix.to_vec(),
        ]
        .concat();
        let start_bound_key = key_prefix;
        let end_bound_key = Bytes::from(next_key(start_bound_key.as_ref()));
        let scan_result = storage
            .scan(
                (
                    Bound::Included(start_bound_key),
                    Bound::Excluded(end_bound_key),
                ),
                epoch,
                None,
                ReadOptions {
                    prefix_hint: Some(Bytes::from(bloom_filter_key)),
                    table_id: TableId::from(existing_table_id),
                    prefetch_options: PrefetchOptions::new_for_exhaust_iter(),
                    cache_policy: CachePolicy::Fill(CachePriority::High),
                    ..Default::default()
                },
            )
            .await
            .unwrap();

        let mut scan_count = 0;
        for (k, _) in scan_result {
            let table_id = k.user_key.table_id.table_id();
            assert_eq!(table_id, existing_table_id);
            scan_count += 1;
        }
        assert_eq!(key_count, scan_count);
    }

    #[tokio::test]
    async fn test_compaction_delete_range() {
        let (env, hummock_manager_ref, _cluster_manager_ref, worker_node) =
            setup_compute_env(8080).await;
        let hummock_meta_client: Arc<dyn HummockMetaClient> = Arc::new(MockHummockMetaClient::new(
            hummock_manager_ref.clone(),
            worker_node.id,
        ));
        let existing_table_id: u32 = 1;
        let storage = get_hummock_storage(
            hummock_meta_client.clone(),
            get_notification_client_for_test(env, hummock_manager_ref.clone(), worker_node.clone()),
            &hummock_manager_ref,
            TableId::from(existing_table_id),
        )
        .await;
        let compact_ctx = prepare_compactor_and_filter(&storage, existing_table_id);
        let sstable_object_id_manager = Arc::new(SstableObjectIdManager::new(
            hummock_meta_client.clone(),
            storage
                .storage_opts()
                .clone()
                .sstable_id_remote_fetch_number,
        ));
        prepare_data(hummock_meta_client.clone(), &storage, existing_table_id, 2).await;
        let mut local = storage
            .new_local(NewLocalOptions::for_test(existing_table_id.into()))
            .await;
        local.init_for_test(130).await.unwrap();
        let prefix_key_range = |k: u16| {
            let key = k.to_be_bytes();
            (
                Bound::Included(Bytes::copy_from_slice(key.as_slice())),
                Bound::Excluded(Bytes::copy_from_slice(next_key(key.as_slice()).as_slice())),
            )
        };
        local
            .flush(vec![prefix_key_range(1u16), prefix_key_range(2u16)])
            .await
            .unwrap();
        local.seal_current_epoch(u64::MAX);

        flush_and_commit(&hummock_meta_client, &storage, 130).await;

        let manual_compcation_option = ManualCompactionOption {
            level: 0,
            ..Default::default()
        };
        // 2. get compact task
        let mut compact_task = hummock_manager_ref
            .manual_get_compact_task(
                StaticCompactionGroupId::StateDefault.into(),
                manual_compcation_option,
            )
            .await
            .unwrap()
            .unwrap();

        let compaction_filter_flag = CompactionFilterFlag::STATE_CLEAN;
        compact_task.compaction_filter_mask = compaction_filter_flag.bits();
        // assert compact_task
        assert_eq!(
            compact_task
                .input_ssts
                .iter()
                .map(|level| level.table_infos.len())
                .sum::<usize>(),
            129
        );

        // 3. compact
        let (_tx, rx) = tokio::sync::oneshot::channel();
        let (mut result_task, task_stats) = compact(
            compact_ctx,
            compact_task.clone(),
            rx,
            Box::new(sstable_object_id_manager.clone()),
        )
        .await;

        hummock_manager_ref
            .report_compact_task(&mut result_task, Some(to_prost_table_stats_map(task_stats)))
            .await
            .unwrap();

        // 4. get the latest version and check
        let version = hummock_manager_ref.get_current_version().await;
        let output_level_info = version
            .get_compaction_group_levels(StaticCompactionGroupId::StateDefault.into())
            .levels
            .last()
            .unwrap();
        assert_eq!(1, output_level_info.table_infos.len());
        assert_eq!(252, output_level_info.table_infos[0].total_key_count);
    }
}<|MERGE_RESOLUTION|>--- conflicted
+++ resolved
@@ -488,19 +488,6 @@
             .unwrap()
             .to_vec();
         assert_eq!(get_val, val);
-<<<<<<< HEAD
-
-        // 6. get compact task and there should be none
-        let compact_task = hummock_manager_ref
-            .get_compact_task(
-                StaticCompactionGroupId::StateDefault.into(),
-                &mut default_level_selector(),
-            )
-            .await
-            .unwrap();
-        assert!(compact_task.is_none());
-=======
->>>>>>> 5f75f9bd
     }
 
     pub(crate) async fn flush_and_commit(
