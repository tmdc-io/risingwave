// Copyright 2023 RisingWave Labs
//
// Licensed under the Apache License, Version 2.0 (the "License");
// you may not use this file except in compliance with the License.
// You may obtain a copy of the License at
//
//     http://www.apache.org/licenses/LICENSE-2.0
//
// Unless required by applicable law or agreed to in writing, software
// distributed under the License is distributed on an "AS IS" BASIS,
// WITHOUT WARRANTIES OR CONDITIONS OF ANY KIND, either express or implied.
// See the License for the specific language governing permissions and
// limitations under the License.

use std::cmp::Ordering;
use std::collections::hash_map::Entry;
use std::collections::{BTreeMap, BTreeSet, HashMap, HashSet};

use itertools::Itertools;
use risingwave_common::catalog::TableId;
use risingwave_pb::hummock::group_delta::DeltaType;
use risingwave_pb::hummock::hummock_version::Levels;
use risingwave_pb::hummock::hummock_version_delta::GroupDeltas;
use risingwave_pb::hummock::{
    CompactionConfig, CompatibilityVersion, GroupConstruct, GroupDestroy, GroupMetaChange,
<<<<<<< HEAD
    GroupTableChange, HummockVersion, HummockVersionDelta, IntraLevelDelta, Level, LevelType,
    OverlappingLevel, PbLevelType, SstableInfo,
=======
    GroupTableChange, HummockVersion, HummockVersionDelta, Level, LevelType, OverlappingLevel,
    PbLevelType, PbTableWatermarks, SstableInfo,
>>>>>>> feadac76
};
use tracing::warn;

use super::StateTableId;
use crate::compaction_group::StaticCompactionGroupId;
use crate::key_range::KeyRangeCommon;
use crate::prost_key_range::KeyRangeExt;
use crate::table_watermark::{PbTableWatermarksExt, TableWatermarks, TableWatermarksIndex};
use crate::{can_concat, CompactionGroupId, HummockSstableId, HummockSstableObjectId};

pub struct GroupDeltasSummary {
    pub group_construct: Option<GroupConstruct>,
    pub group_destroy: Option<GroupDestroy>,
    pub group_meta_changes: Vec<GroupMetaChange>,
    pub group_table_change: Option<GroupTableChange>,

    pub group_intra_level_deltas: Vec<IntraLevelDelta>,
}

pub fn summarize_group_deltas(group_deltas: &GroupDeltas) -> GroupDeltasSummary {
    let mut group_construct = None;
    let mut group_destroy = None;
    let mut group_meta_changes = vec![];
    let mut group_table_change = None;
    let mut group_intra_level_deltas = Vec::with_capacity(3); // one compaction task produce at least 3 deltas

    for group_delta in &group_deltas.group_deltas {
        match group_delta.get_delta_type().unwrap() {
            DeltaType::GroupConstruct(construct_delta) => {
                assert!(group_construct.is_none());
                group_construct = Some(construct_delta.clone());
            }
            DeltaType::GroupDestroy(destroy_delta) => {
                assert!(group_destroy.is_none());
                group_destroy = Some(destroy_delta.clone());
            }
            DeltaType::GroupMetaChange(meta_delta) => {
                group_meta_changes.push(meta_delta.clone());
            }
            DeltaType::GroupTableChange(meta_delta) => {
                group_table_change = Some(meta_delta.clone());
            }

            DeltaType::IntraLevel(intra_level_delta) => {
                group_intra_level_deltas.push(intra_level_delta.clone())
            }
        }
    }

    GroupDeltasSummary {
        group_construct,
        group_destroy,
        group_meta_changes,
        group_table_change,
        group_intra_level_deltas,
    }
}

#[derive(Clone, Default)]
pub struct TableGroupInfo {
    pub group_id: CompactionGroupId,
    pub group_size: u64,
    pub table_statistic: HashMap<StateTableId, u64>,
    pub split_by_table: bool,
}

#[derive(Debug, Clone, Default)]
pub struct SstDeltaInfo {
    pub insert_sst_level: u32,
    pub insert_sst_infos: Vec<SstableInfo>,
    pub delete_sst_object_ids: Vec<HummockSstableObjectId>,
}

pub type BranchedSstInfo = HashMap<CompactionGroupId, /* SST Id */ HummockSstableId>;

<<<<<<< HEAD
pub trait HummockVersionUpdateExt {
    fn count_new_ssts_in_group_split(
        &self,
        parent_group_id: CompactionGroupId,
        member_table_ids: HashSet<StateTableId>,
    ) -> u64;
    fn init_with_parent_group(
        &mut self,
        parent_group_id: CompactionGroupId,
        group_id: CompactionGroupId,
        member_table_ids: HashSet<StateTableId>,
        new_sst_start_id: u64,
        allow_trivial_split: bool,
    ) -> Vec<SstSplitInfo>;

    fn apply_version_delta(&mut self, version_delta: &HummockVersionDelta) -> Vec<SstSplitInfo>;
    fn build_compaction_group_info(&self) -> HashMap<TableId, CompactionGroupId>;
    fn build_branched_sst_info(&self) -> BTreeMap<HummockSstableObjectId, BranchedSstInfo>;
    fn build_sst_delta_infos(&self, version_delta: &HummockVersionDelta) -> Vec<SstDeltaInfo>;

    fn handle_group_construct(
        &mut self,
        compaction_group_id: CompactionGroupId,
        group_construct: GroupConstruct,
        sst_split_info: &mut Vec<(u64, u64, u64, u64)>,
    );

    fn handle_group_table_change(
        &mut self,
        compaction_group_id: CompactionGroupId,
        group_table_change: GroupTableChange,
        sst_split_info: &mut Vec<(u64, u64, u64, u64)>,
    );
}

impl HummockVersionExt for HummockVersion {
    type CombinedLevelsIter<'a> = impl Iterator<Item = &'a Level> + 'a;

    fn get_compaction_group_levels(&self, compaction_group_id: CompactionGroupId) -> &Levels {
=======
#[easy_ext::ext(HummockVersionExt)]
impl HummockVersion {
    pub fn get_compaction_group_levels(&self, compaction_group_id: CompactionGroupId) -> &Levels {
>>>>>>> feadac76
        self.levels
            .get(&compaction_group_id)
            .unwrap_or_else(|| panic!("compaction group {} does not exist", compaction_group_id))
    }

    pub fn get_compaction_group_levels_mut(
        &mut self,
        compaction_group_id: CompactionGroupId,
    ) -> &mut Levels {
        self.levels
            .get_mut(&compaction_group_id)
            .unwrap_or_else(|| panic!("compaction group {} does not exist", compaction_group_id))
    }

    pub fn get_combined_levels(&self) -> impl Iterator<Item = &'_ Level> + '_ {
        self.levels.values().flat_map(|level| {
            level
                .l0
                .as_ref()
                .unwrap()
                .sub_levels
                .iter()
                .rev()
                .chain(level.levels.iter())
        })
    }

    /// This function does NOT dedup.
    pub fn get_object_ids(&self) -> Vec<u64> {
        self.get_combined_levels()
            .flat_map(|level| {
                level
                    .table_infos
                    .iter()
                    .map(|table_info| table_info.get_object_id())
            })
            .collect_vec()
    }

    pub fn level_iter<F: FnMut(&Level) -> bool>(
        &self,
        compaction_group_id: CompactionGroupId,
        mut f: F,
    ) {
        if let Some(levels) = self.levels.get(&compaction_group_id) {
            for sub_level in &levels.l0.as_ref().unwrap().sub_levels {
                if !f(sub_level) {
                    return;
                }
            }
            for level in &levels.levels {
                if !f(level) {
                    return;
                }
            }
        }
    }

    pub fn num_levels(&self, compaction_group_id: CompactionGroupId) -> usize {
        // l0 is currently separated from all levels
        self.levels
            .get(&compaction_group_id)
            .map(|group| group.levels.len() + 1)
            .unwrap_or(0)
    }

    pub fn build_table_watermarks_index(&self) -> HashMap<TableId, TableWatermarksIndex> {
        self.table_watermarks
            .iter()
            .map(|(table_id, table_watermarks)| {
                (
                    TableId::from(*table_id),
                    TableWatermarks::from_protobuf(table_watermarks)
                        .build_index(self.max_committed_epoch),
                )
            })
            .collect()
    }

    pub fn safe_epoch_table_watermarks(
        &self,
        existing_table_ids: &[u32],
    ) -> BTreeMap<u32, PbTableWatermarks> {
        fn extract_single_table_watermark(
            table_watermarks: &PbTableWatermarks,
            safe_epoch: u64,
        ) -> Option<PbTableWatermarks> {
            if let Some(first_epoch_watermark) = table_watermarks.epoch_watermarks.first() {
                assert!(
                    first_epoch_watermark.epoch >= safe_epoch,
                    "smallest epoch {} in table watermark should be at least safe epoch {}",
                    first_epoch_watermark.epoch,
                    safe_epoch
                );
                if first_epoch_watermark.epoch == safe_epoch {
                    Some(PbTableWatermarks {
                        epoch_watermarks: vec![first_epoch_watermark.clone()],
                        is_ascending: table_watermarks.is_ascending,
                    })
                } else {
                    None
                }
            } else {
                None
            }
        }
        self.table_watermarks
            .iter()
            .filter_map(|(table_id, table_watermarks)| {
                let u32_table_id = *table_id as _;
                if !existing_table_ids.contains(&u32_table_id) {
                    None
                } else {
                    extract_single_table_watermark(table_watermarks, self.safe_epoch)
                        .map(|table_watermarks| (*table_id, table_watermarks))
                }
            })
            .collect()
    }
}

pub type SstSplitInfo = (
    // Object id.
    HummockSstableObjectId,
    // SST id.
    HummockSstableId,
    // Old SST id in parent group.
    HummockSstableId,
    // New SST id in parent group.
    HummockSstableId,
);

#[easy_ext::ext(HummockVersionUpdateExt)]
impl HummockVersion {
    pub fn count_new_ssts_in_group_split(
        &self,
        parent_group_id: CompactionGroupId,
        member_table_ids: HashSet<StateTableId>,
    ) -> u64 {
        self.levels
            .get(&parent_group_id)
            .map_or(0, |parent_levels| {
                parent_levels
                    .l0
                    .iter()
                    .flat_map(|l0| l0.get_sub_levels())
                    .chain(parent_levels.get_levels().iter())
                    .flat_map(|level| level.get_table_infos())
                    .map(|sst_info| {
                        // `sst_info.table_ids` will never be empty.
                        for table_id in sst_info.get_table_ids() {
                            if member_table_ids.contains(table_id) {
                                return 2;
                            }
                        }
                        0
                    })
                    .sum()
            })
    }

    pub fn init_with_parent_group(
        &mut self,
        parent_group_id: CompactionGroupId,
        group_id: CompactionGroupId,
        member_table_ids: HashSet<StateTableId>,
        new_sst_start_id: u64,
        allow_trivial_split: bool,
    ) -> Vec<SstSplitInfo> {
        let mut new_sst_id = new_sst_start_id;
        let mut split_id_vers = vec![];
        if parent_group_id == StaticCompactionGroupId::NewCompactionGroup as CompactionGroupId
            || !self.levels.contains_key(&parent_group_id)
        {
            return split_id_vers;
        }
        let [parent_levels, cur_levels] = self
            .levels
            .get_many_mut([&parent_group_id, &group_id])
            .unwrap();
        if let Some(ref mut l0) = parent_levels.l0 {
            for sub_level in &mut l0.sub_levels {
                let target_l0 = cur_levels.l0.as_mut().unwrap();
                // When `insert_hint` is `Ok(idx)`, it means that the sub level `idx` in `target_l0`
                // will extend these SSTs. When `insert_hint` is `Err(idx)`, it
                // means that we will add a new sub level `idx` into `target_l0`.
                let mut insert_hint = Err(target_l0.sub_levels.len());
                for (idx, other) in target_l0.sub_levels.iter_mut().enumerate() {
                    match other.sub_level_id.cmp(&sub_level.sub_level_id) {
                        Ordering::Less => {}
                        Ordering::Equal => {
                            insert_hint = Ok(idx);
                            break;
                        }
                        Ordering::Greater => {
                            insert_hint = Err(idx);
                            break;
                        }
                    }
                }
                // Remove SST from sub level may result in empty sub level. It will be purged
                // whenever another compaction task is finished.
                let insert_table_infos = split_sst_info_for_level(
                    &member_table_ids,
                    allow_trivial_split,
                    sub_level,
                    &mut split_id_vers,
                    &mut new_sst_id,
                );
                sub_level
                    .table_infos
                    .extract_if(|sst_info| sst_info.table_ids.is_empty())
                    .for_each(|sst_info| {
                        sub_level.total_file_size -= sst_info.file_size;
                        sub_level.uncompressed_file_size -= sst_info.uncompressed_file_size;
                        l0.total_file_size -= sst_info.file_size;
                        l0.uncompressed_file_size -= sst_info.uncompressed_file_size;
                    });
                if insert_table_infos.is_empty() {
                    continue;
                }
                match insert_hint {
                    Ok(idx) => {
                        add_ssts_to_sub_level(target_l0, idx, insert_table_infos);
                    }
                    Err(idx) => {
                        insert_new_sub_level(
                            target_l0,
                            sub_level.sub_level_id,
                            sub_level.level_type(),
                            insert_table_infos,
                            Some(idx),
                        );
                    }
                }
            }
        }
        for (idx, level) in parent_levels.levels.iter_mut().enumerate() {
            let insert_table_infos = split_sst_info_for_level(
                &member_table_ids,
                allow_trivial_split,
                level,
                &mut split_id_vers,
                &mut new_sst_id,
            );
            cur_levels.levels[idx].total_file_size += insert_table_infos
                .iter()
                .map(|sst| sst.file_size)
                .sum::<u64>();
            cur_levels.levels[idx].uncompressed_file_size += insert_table_infos
                .iter()
                .map(|sst| sst.uncompressed_file_size)
                .sum::<u64>();
            cur_levels.levels[idx]
                .table_infos
                .extend(insert_table_infos);
            cur_levels.levels[idx].table_infos.sort_by(|sst1, sst2| {
                let a = sst1.key_range.as_ref().unwrap();
                let b = sst2.key_range.as_ref().unwrap();
                a.compare(b)
            });
            assert!(can_concat(&cur_levels.levels[idx].table_infos));
            level
                .table_infos
                .extract_if(|sst_info| sst_info.table_ids.is_empty())
                .for_each(|sst_info| {
                    level.total_file_size -= sst_info.file_size;
                    level.uncompressed_file_size -= sst_info.uncompressed_file_size;
                });
        }
        split_id_vers
    }

    pub fn build_sst_delta_infos(&self, version_delta: &HummockVersionDelta) -> Vec<SstDeltaInfo> {
        let mut infos = vec![];

        for (group_id, group_deltas) in &version_delta.group_deltas {
            let mut info = SstDeltaInfo::default();

            let mut removed_l0_ssts: BTreeSet<u64> = BTreeSet::new();
            let mut removed_ssts: BTreeMap<u32, BTreeSet<u64>> = BTreeMap::new();

            // Build only if all deltas are intra level deltas.
            if !group_deltas
                .group_deltas
                .iter()
                .all(|delta| matches!(delta.get_delta_type().unwrap(), DeltaType::IntraLevel(..)))
            {
                continue;
            }

            // TODO(MrCroxx): At most one insert delta is allowed here. It's okay for now with the
            // current `hummock::manager::gen_version_delta` implementation. Better refactor the
            // struct to reduce conventions.
            for group_delta in &group_deltas.group_deltas {
                if let DeltaType::IntraLevel(delta) = group_delta.get_delta_type().unwrap() {
                    if !delta.inserted_table_infos.is_empty() {
                        info.insert_sst_level = delta.level_idx;
                        info.insert_sst_infos
                            .extend(delta.inserted_table_infos.iter().cloned());
                    }
                    if !delta.removed_table_ids.is_empty() {
                        for id in &delta.removed_table_ids {
                            if delta.level_idx == 0 {
                                removed_l0_ssts.insert(*id);
                            } else {
                                removed_ssts.entry(delta.level_idx).or_default().insert(*id);
                            }
                        }
                    }
                }
            }

            let group = self.levels.get(group_id).unwrap();
            for l0_sub_level in &group.get_level0().sub_levels {
                for sst_info in &l0_sub_level.table_infos {
                    if removed_l0_ssts.remove(&sst_info.sst_id) {
                        info.delete_sst_object_ids.push(sst_info.object_id);
                    }
                }
            }
            for level in group.get_levels() {
                if let Some(mut removed_level_ssts) = removed_ssts.remove(&level.level_idx) {
                    for sst_info in &level.table_infos {
                        if removed_level_ssts.remove(&sst_info.sst_id) {
                            info.delete_sst_object_ids.push(sst_info.object_id);
                        }
                    }
                    if !removed_level_ssts.is_empty() {
                        tracing::error!(
                            "removed_level_ssts is not empty: {:?}",
                            removed_level_ssts,
                        );
                    }
                    debug_assert!(removed_level_ssts.is_empty());
                }
            }

            if !removed_l0_ssts.is_empty() || !removed_ssts.is_empty() {
                tracing::error!(
                    "not empty removed_l0_ssts: {:?}, removed_ssts: {:?}",
                    removed_l0_ssts,
                    removed_ssts
                );
            }
            debug_assert!(removed_l0_ssts.is_empty());
            debug_assert!(removed_ssts.is_empty());

            infos.push(info);
        }

        infos
    }

<<<<<<< HEAD
    fn handle_group_construct(
        &mut self,
        compaction_group_id: CompactionGroupId,
        group_construct: GroupConstruct,
        sst_split_info: &mut Vec<(u64, u64, u64, u64)>,
    ) {
        let mut new_levels: Levels = build_initial_compaction_group_levels(
            compaction_group_id,
            group_construct.get_group_config().unwrap(),
        );
        let parent_group_id = group_construct.parent_group_id;
        new_levels.parent_group_id = parent_group_id;
        new_levels.member_table_ids = group_construct.table_ids.clone();
        self.levels.insert(compaction_group_id, new_levels);
        sst_split_info.extend(self.init_with_parent_group(
            parent_group_id,
            compaction_group_id,
            HashSet::from_iter(group_construct.table_ids.clone()),
            group_construct.get_new_sst_start_id(),
            group_construct.version() == CompatibilityVersion::VersionUnspecified,
        ));
    }

    fn handle_group_table_change(
        &mut self,
        compaction_group_id: CompactionGroupId,
        group_table_change: GroupTableChange,
        sst_split_info: &mut Vec<(u64, u64, u64, u64)>,
    ) {
        sst_split_info.extend(self.init_with_parent_group(
            group_table_change.origin_group_id,
            group_table_change.target_group_id,
            HashSet::from_iter(group_table_change.table_ids.clone()),
            group_table_change.new_sst_start_id,
            group_table_change.version() == CompatibilityVersion::VersionUnspecified,
        ));

        let levels = self
            .levels
            .get_mut(&group_table_change.origin_group_id)
            .expect("compaction group should exist");
        let mut moving_tables = levels
            .member_table_ids
            .extract_if(|t| group_table_change.table_ids.contains(t))
            .collect_vec();
        self.levels
            .get_mut(&compaction_group_id)
            .expect("compaction group should exist")
            .member_table_ids
            .append(&mut moving_tables);
    }

    fn apply_version_delta(&mut self, version_delta: &HummockVersionDelta) -> Vec<SstSplitInfo> {
=======
    pub fn apply_version_delta(
        &mut self,
        version_delta: &HummockVersionDelta,
    ) -> Vec<SstSplitInfo> {
>>>>>>> feadac76
        let mut sst_split_info = vec![];
        for (compaction_group_id, group_deltas) in &version_delta.group_deltas {
            let summary = summarize_group_deltas(group_deltas);
            if let Some(group_construct) = summary.group_construct {
                let mut new_levels = build_initial_compaction_group_levels(
                    *compaction_group_id,
                    group_construct.get_group_config().unwrap(),
                );
                let parent_group_id = group_construct.parent_group_id;
                new_levels.parent_group_id = parent_group_id;
                new_levels.member_table_ids = group_construct.table_ids.clone();
                self.levels.insert(*compaction_group_id, new_levels);
                sst_split_info.extend(self.init_with_parent_group(
                    parent_group_id,
                    *compaction_group_id,
                    HashSet::from_iter(group_construct.table_ids.clone()),
                    group_construct.get_new_sst_start_id(),
                    group_construct.version() == CompatibilityVersion::VersionUnspecified,
                ));

                self.handle_group_construct(
                    *compaction_group_id,
                    group_construct,
                    &mut sst_split_info,
                );
            } else if let Some(group_table_change) = summary.group_table_change {
                sst_split_info.extend(self.init_with_parent_group(
                    group_table_change.origin_group_id,
                    group_table_change.target_group_id,
                    HashSet::from_iter(group_table_change.table_ids.clone()),
                    group_table_change.new_sst_start_id,
                    group_table_change.version() == CompatibilityVersion::VersionUnspecified,
                ));

                let levels = self
                    .levels
                    .get_mut(&group_table_change.origin_group_id)
                    .expect("compaction group should exist");
                let mut moving_tables = levels
                    .member_table_ids
                    .extract_if(|t| group_table_change.table_ids.contains(t))
                    .collect_vec();
                self.levels
                    .get_mut(compaction_group_id)
                    .expect("compaction group should exist")
                    .member_table_ids
                    .append(&mut moving_tables);

                self.handle_group_table_change(
                    *compaction_group_id,
                    group_table_change,
                    &mut sst_split_info,
                );
            }
            let has_destroy = summary.group_destroy.is_some();

            let levels = self
                .levels
                .get_mut(compaction_group_id)
                .expect("compaction group should exist");
            {
                // group_meta_changes
                for group_meta_delta in &summary.group_meta_changes {
                    levels
                        .member_table_ids
                        .extend(group_meta_delta.table_ids_add.clone());
                    levels
                        .member_table_ids
                        .retain(|t| !group_meta_delta.table_ids_remove.contains(t));
                    levels.member_table_ids.sort();
                }
            }

            assert!(
                self.max_committed_epoch <= version_delta.max_committed_epoch,
                "new max commit epoch {} is older than the current max commit epoch {}",
                version_delta.max_committed_epoch,
                self.max_committed_epoch
            );

            if self.max_committed_epoch < version_delta.max_committed_epoch {
                // `max_committed_epoch` increases. It must be a `commit_epoch`
                levels.apply_commit_epoch(summary.group_intra_level_deltas, has_destroy)
            } else {
                // `max_committed_epoch` is not changed. The delta is caused by compaction.
                levels.apply_compact_ssts(summary.group_intra_level_deltas);
            }

            if has_destroy {
                self.levels.remove(compaction_group_id);
            }
        }
        self.id = version_delta.id;
        self.max_committed_epoch = version_delta.max_committed_epoch;
        for table_id in &version_delta.removed_table_ids {
            let _ = self.table_watermarks.remove(table_id);
        }
        for (table_id, table_watermarks) in &version_delta.new_table_watermarks {
            match self.table_watermarks.entry(*table_id) {
                Entry::Occupied(mut entry) => {
                    entry.get_mut().apply_new_table_watermarks(table_watermarks);
                }
                Entry::Vacant(entry) => {
                    entry.insert(table_watermarks.clone());
                }
            }
        }
        if version_delta.safe_epoch != self.safe_epoch {
            assert!(version_delta.safe_epoch > self.safe_epoch);
            self.table_watermarks
                .values_mut()
                .for_each(|table_watermarks| {
                    table_watermarks.clear_stale_epoch_watermark(version_delta.safe_epoch)
                });
            self.safe_epoch = version_delta.safe_epoch;
        }
        sst_split_info
    }

    pub fn build_compaction_group_info(&self) -> HashMap<TableId, CompactionGroupId> {
        let mut ret = HashMap::new();
        for (compaction_group_id, levels) in &self.levels {
            for table_id in &levels.member_table_ids {
                ret.insert(TableId::new(*table_id), *compaction_group_id);
            }
        }
        ret
    }

    pub fn build_branched_sst_info(&self) -> BTreeMap<HummockSstableObjectId, BranchedSstInfo> {
        let mut ret: BTreeMap<_, _> = BTreeMap::new();
        for (compaction_group_id, group) in &self.levels {
            let mut levels = vec![];
            levels.extend(group.l0.as_ref().unwrap().sub_levels.iter());
            levels.extend(group.levels.iter());
            for level in levels {
                for table_info in &level.table_infos {
                    if table_info.sst_id == table_info.object_id {
                        continue;
                    }
                    let object_id = table_info.get_object_id();
                    let entry: &mut BranchedSstInfo = ret.entry(object_id).or_default();
                    if let Some(exist_sst_id) = entry.get(compaction_group_id) {
                        panic!("we do not allow more than one sst with the same object id in one grou. object-id: {}, duplicated sst id: {:?} and {}", object_id, exist_sst_id, table_info.sst_id);
                    }
                    entry.insert(*compaction_group_id, table_info.sst_id);
                }
            }
        }
        ret
    }
}

<<<<<<< HEAD
pub trait HummockLevelsExt {
    fn get_level0(&self) -> &OverlappingLevel;
    fn get_level(&self, idx: usize) -> &Level;
    fn get_level_mut(&mut self, idx: usize) -> &mut Level;
    fn count_ssts(&self) -> usize;
    fn apply_compact_ssts(&mut self, intra_version_deltas: Vec<IntraLevelDelta>);
    fn apply_commit_epoch(&mut self, intra_version_deltas: Vec<IntraLevelDelta>, has_destroy: bool);

    fn check_deleted_sst_exist(
        &self,
        delete_sst_levels: &[u32],
        delete_sst_ids_set: HashSet<u64>,
    ) -> bool;
}

impl HummockLevelsExt for Levels {
    fn get_level0(&self) -> &OverlappingLevel {
=======
#[easy_ext::ext(HummockLevelsExt)]
impl Levels {
    pub fn get_level0(&self) -> &OverlappingLevel {
>>>>>>> feadac76
        self.l0.as_ref().unwrap()
    }

    pub fn get_level(&self, level_idx: usize) -> &Level {
        &self.levels[level_idx - 1]
    }

    pub fn get_level_mut(&mut self, level_idx: usize) -> &mut Level {
        &mut self.levels[level_idx - 1]
    }

    pub fn count_ssts(&self) -> usize {
        self.get_level0()
            .get_sub_levels()
            .iter()
            .chain(self.get_levels().iter())
            .map(|level| level.get_table_infos().len())
            .sum()
    }

<<<<<<< HEAD
    fn apply_commit_epoch(
        &mut self,
        intra_version_deltas: Vec<IntraLevelDelta>,
        has_destroy: bool,
    ) {
        for intra_version_delta in intra_version_deltas {
            // if let DeltaType::IntraLevel(intra_level) = delta.get_delta_type().unwrap() {
            assert!(
                intra_version_delta.level_idx == 0
                    || intra_version_delta.inserted_table_infos.is_empty(),
                "we should only add to L0 when we commit an epoch. Inserting into {} {:?}",
                intra_version_delta.level_idx,
                intra_version_delta.inserted_table_infos
            );
            assert!(
                intra_version_delta.removed_table_ids.is_empty() || has_destroy,
                "no sst should be deleted when committing an epoch"
=======
    pub fn apply_compact_ssts(&mut self, summary: GroupDeltasSummary) {
        let GroupDeltasSummary {
            delete_sst_levels,
            delete_sst_ids_set,
            insert_sst_level_id,
            insert_sub_level_id,
            insert_table_infos,
            ..
        } = summary;

        if !self.check_deleted_sst_exist(&delete_sst_levels, delete_sst_ids_set.clone()) {
            warn!(
                "This VersionDelta may be committed by an expired compact task. Please check it. \n
                    delete_sst_levels: {:?}\n,
                    delete_sst_ids_set: {:?}\n,
                    insert_sst_level_id: {}\n,
                    insert_sub_level_id: {}\n,
                    insert_table_infos: {:?}\n",
                delete_sst_levels,
                delete_sst_ids_set,
                insert_sst_level_id,
                insert_sub_level_id,
                insert_table_infos
                    .iter()
                    .map(|sst| (sst.sst_id, sst.object_id))
                    .collect_vec()
>>>>>>> feadac76
            );

            if !intra_version_delta.inserted_table_infos.is_empty() {
                insert_new_sub_level(
                    self.l0.as_mut().unwrap(),
                    intra_version_delta.l0_sub_level_id,
                    LevelType::Overlapping,
                    intra_version_delta.inserted_table_infos,
                    None,
                );
            }
        }
    }

    fn apply_compact_ssts(&mut self, intra_version_deltas: Vec<IntraLevelDelta>) {
        let mut has_delete_sst_levels = false;
        for intra_version_delta in intra_version_deltas {
            let mut delete_sst_levels = Vec::with_capacity(1);
            let mut delete_sst_ids_set = HashSet::new();
            let mut insert_sst_level_id = u32::MAX;
            let mut insert_sub_level_id = u64::MAX;
            let mut insert_table_infos = vec![];

            if !intra_version_delta.removed_table_ids.is_empty() {
                has_delete_sst_levels = true;

                delete_sst_levels.push(intra_version_delta.level_idx);
                delete_sst_ids_set.extend(intra_version_delta.removed_table_ids.iter().clone());
            }
            if !intra_version_delta.inserted_table_infos.is_empty() {
                insert_sst_level_id = intra_version_delta.level_idx;
                insert_sub_level_id = intra_version_delta.l0_sub_level_id;
                insert_table_infos.extend(intra_version_delta.inserted_table_infos.iter().cloned());
            }

            if !self.check_deleted_sst_exist(&delete_sst_levels, delete_sst_ids_set.clone()) {
                warn!(
                        "This VersionDelta may be committed by an expired compact task. Please check it. \n
                            delete_sst_levels: {:?}\n,
                            delete_sst_ids_set: {:?}\n,
                            insert_sst_level_id: {}\n,
                            insert_sub_level_id: {}\n,
                            insert_table_infos: {:?}\n",
                            delete_sst_levels,
                            delete_sst_ids_set,
                            insert_sst_level_id,
                            insert_sub_level_id,
                            insert_table_infos
                                .iter()
                                .map(|sst| (sst.sst_id, sst.object_id))
                                .collect_vec()
                    );
                return;
            }
            for level_idx in &delete_sst_levels {
                if *level_idx == 0 {
                    for level in &mut self.l0.as_mut().unwrap().sub_levels {
                        level_delete_ssts(level, &delete_sst_ids_set);
                    }
                } else {
                    let idx = *level_idx as usize - 1;
                    level_delete_ssts(&mut self.levels[idx], &delete_sst_ids_set);
                }
            }

            if !insert_table_infos.is_empty() {
                if insert_sst_level_id == 0 {
                    let l0 = self.l0.as_mut().unwrap();
                    let index = l0
                        .sub_levels
                        .partition_point(|level| level.sub_level_id < insert_sub_level_id);
                    assert!(
                        index < l0.sub_levels.len() && l0.sub_levels[index].sub_level_id == insert_sub_level_id,
                        "should find the level to insert into when applying compaction generated delta. sub level idx: {},  removed sst ids: {:?}, sub levels: {:?},",
                        insert_sub_level_id, delete_sst_ids_set, l0.sub_levels.iter().map(|level| level.sub_level_id).collect_vec()
                    );
                    level_insert_ssts(&mut l0.sub_levels[index], insert_table_infos);
                } else {
                    let idx = insert_sst_level_id as usize - 1;
                    level_insert_ssts(&mut self.levels[idx], insert_table_infos);
                }
            }
        }

        if has_delete_sst_levels {
            self.l0
                .as_mut()
                .unwrap()
                .sub_levels
                .retain(|level| !level.table_infos.is_empty());

            self.l0.as_mut().unwrap().total_file_size = self
                .l0
                .as_mut()
                .unwrap()
                .sub_levels
                .iter()
                .map(|level| level.total_file_size)
                .sum::<u64>();
            self.l0.as_mut().unwrap().uncompressed_file_size = self
                .l0
                .as_mut()
                .unwrap()
                .sub_levels
                .iter()
                .map(|level| level.uncompressed_file_size)
                .sum::<u64>();
        }
    }

    pub fn check_deleted_sst_exist(
        &self,
        delete_sst_levels: &[u32],
        mut delete_sst_ids_set: HashSet<u64>,
    ) -> bool {
        for level_idx in delete_sst_levels {
            if *level_idx == 0 {
                for level in &self.l0.as_ref().unwrap().sub_levels {
                    level.table_infos.iter().for_each(|table| {
                        delete_sst_ids_set.remove(&table.sst_id);
                    });
                }
            } else {
                let idx = *level_idx as usize - 1;
                self.levels[idx].table_infos.iter().for_each(|table| {
                    delete_sst_ids_set.remove(&table.sst_id);
                });
            }
        }
        delete_sst_ids_set.is_empty()
    }
}

pub fn build_initial_compaction_group_levels(
    group_id: CompactionGroupId,
    compaction_config: &CompactionConfig,
) -> Levels {
    let mut levels = vec![];
    for l in 0..compaction_config.get_max_level() {
        levels.push(Level {
            level_idx: (l + 1) as u32,
            level_type: LevelType::Nonoverlapping as i32,
            table_infos: vec![],
            total_file_size: 0,
            sub_level_id: 0,
            uncompressed_file_size: 0,
        });
    }
    Levels {
        levels,
        l0: Some(OverlappingLevel {
            sub_levels: vec![],
            total_file_size: 0,
            uncompressed_file_size: 0,
        }),
        group_id,
        parent_group_id: StaticCompactionGroupId::NewCompactionGroup as _,
        member_table_ids: vec![],
    }
}

fn split_sst_info_for_level(
    member_table_ids: &HashSet<u32>,
    allow_trivial_split: bool,
    level: &mut Level,
    split_id_vers: &mut Vec<SstSplitInfo>,
    new_sst_id: &mut u64,
) -> Vec<SstableInfo> {
    // Remove SST from sub level may result in empty sub level. It will be purged
    // whenever another compaction task is finished.
    let mut insert_table_infos = vec![];
    for sst_info in &mut level.table_infos {
        let removed_table_ids = sst_info
            .table_ids
            .iter()
            .filter(|table_id| member_table_ids.contains(table_id))
            .cloned()
            .collect_vec();
        if !removed_table_ids.is_empty() {
            let is_trivial =
                allow_trivial_split && removed_table_ids.len() == sst_info.table_ids.len();
            let mut branch_table_info = sst_info.clone();
            branch_table_info.sst_id = *new_sst_id;
            *new_sst_id += 1;
            let parent_old_sst_id = sst_info.get_sst_id();
            if is_trivial {
                // This is a compatibility design. we only clear the table-ids for files which would
                // be removed in later code. In the version-delta generated by new
                // version meta-service, there will be no trivial split, and we will create
                // a reference for every sstable split to two groups.
                sst_info.table_ids.clear();
            } else {
                sst_info.sst_id = *new_sst_id;
                *new_sst_id += 1;
            }
            split_id_vers.push((
                branch_table_info.object_id,
                branch_table_info.sst_id,
                parent_old_sst_id,
                sst_info.sst_id,
            ));
            insert_table_infos.push(branch_table_info);
        }
    }
    insert_table_infos
}

pub fn try_get_compaction_group_id_by_table_id(
    version: &HummockVersion,
    table_id: StateTableId,
) -> Option<CompactionGroupId> {
    for (group_id, levels) in &version.levels {
        if levels.member_table_ids.contains(&table_id) {
            return Some(*group_id);
        }
    }
    None
}

/// Gets all compaction group ids.
pub fn get_compaction_group_ids(
    version: &HummockVersion,
) -> impl Iterator<Item = CompactionGroupId> + '_ {
    version.levels.keys().cloned()
}

/// Gets all member table ids.
pub fn get_member_table_ids(version: &HummockVersion) -> HashSet<StateTableId> {
    version
        .levels
        .iter()
        .flat_map(|(_, levels)| levels.member_table_ids.clone())
        .collect()
}

pub fn get_table_compaction_group_id_mapping(
    version: &HummockVersion,
) -> HashMap<StateTableId, CompactionGroupId> {
    version
        .levels
        .iter()
        .flat_map(|(group_id, levels)| {
            levels
                .member_table_ids
                .iter()
                .map(|table_id| (*table_id, *group_id))
        })
        .collect()
}

/// Gets all SSTs in `group_id`
pub fn get_compaction_group_ssts(
    version: &HummockVersion,
    group_id: CompactionGroupId,
) -> impl Iterator<Item = (HummockSstableObjectId, HummockSstableId)> + '_ {
    let group_levels = version.get_compaction_group_levels(group_id);
    group_levels
        .l0
        .as_ref()
        .unwrap()
        .sub_levels
        .iter()
        .rev()
        .chain(group_levels.levels.iter())
        .flat_map(|level| {
            level
                .table_infos
                .iter()
                .map(|table_info| (table_info.get_object_id(), table_info.get_sst_id()))
        })
}

pub fn new_sub_level(
    sub_level_id: u64,
    level_type: LevelType,
    table_infos: Vec<SstableInfo>,
) -> Level {
    if level_type == LevelType::Nonoverlapping {
        debug_assert!(
            can_concat(&table_infos),
            "sst of non-overlapping level is not concat-able: {:?}",
            table_infos
        );
    }
    let total_file_size = table_infos.iter().map(|table| table.file_size).sum();
    let uncompressed_file_size = table_infos
        .iter()
        .map(|table| table.uncompressed_file_size)
        .sum();
    Level {
        level_idx: 0,
        level_type: level_type as i32,
        table_infos,
        total_file_size,
        sub_level_id,
        uncompressed_file_size,
    }
}

pub fn add_ssts_to_sub_level(
    l0: &mut OverlappingLevel,
    sub_level_idx: usize,
    insert_table_infos: Vec<SstableInfo>,
) {
    insert_table_infos.iter().for_each(|sst| {
        l0.sub_levels[sub_level_idx].total_file_size += sst.file_size;
        l0.sub_levels[sub_level_idx].uncompressed_file_size += sst.uncompressed_file_size;
        l0.total_file_size += sst.file_size;
        l0.uncompressed_file_size += sst.uncompressed_file_size;
    });
    l0.sub_levels[sub_level_idx]
        .table_infos
        .extend(insert_table_infos);
    if l0.sub_levels[sub_level_idx].level_type == LevelType::Nonoverlapping as i32 {
        l0.sub_levels[sub_level_idx]
            .table_infos
            .sort_by(|sst1, sst2| {
                let a = sst1.key_range.as_ref().unwrap();
                let b = sst2.key_range.as_ref().unwrap();
                a.compare(b)
            });
        assert!(
            can_concat(&l0.sub_levels[sub_level_idx].table_infos),
            "sstable ids: {:?}",
            l0.sub_levels[sub_level_idx]
                .table_infos
                .iter()
                .map(|sst| sst.sst_id)
                .collect_vec()
        );
    }
}

/// `None` value of `sub_level_insert_hint` means append.
pub fn insert_new_sub_level(
    l0: &mut OverlappingLevel,
    insert_sub_level_id: u64,
    level_type: LevelType,
    insert_table_infos: Vec<SstableInfo>,
    sub_level_insert_hint: Option<usize>,
) {
    if insert_sub_level_id == u64::MAX {
        return;
    }
    let insert_pos = if let Some(insert_pos) = sub_level_insert_hint {
        insert_pos
    } else {
        if let Some(newest_level) = l0.sub_levels.last() {
            assert!(
                newest_level.sub_level_id < insert_sub_level_id,
                "inserted new level is not the newest: prev newest: {}, insert: {}. L0: {:?}",
                newest_level.sub_level_id,
                insert_sub_level_id,
                l0,
            );
        }
        l0.sub_levels.len()
    };
    #[cfg(debug_assertions)]
    {
        if insert_pos > 0 {
            if let Some(smaller_level) = l0.sub_levels.get(insert_pos - 1) {
                debug_assert!(smaller_level.get_sub_level_id() < insert_sub_level_id);
            }
        }
        if let Some(larger_level) = l0.sub_levels.get(insert_pos) {
            debug_assert!(larger_level.get_sub_level_id() > insert_sub_level_id);
        }
    }
    // All files will be committed in one new Overlapping sub-level and become
    // Nonoverlapping  after at least one compaction.
    let level = new_sub_level(insert_sub_level_id, level_type, insert_table_infos);
    l0.total_file_size += level.total_file_size;
    l0.uncompressed_file_size += level.uncompressed_file_size;
    l0.sub_levels.insert(insert_pos, level);
}

pub fn build_version_delta_after_version(version: &HummockVersion) -> HummockVersionDelta {
    HummockVersionDelta {
        id: version.id + 1,
        prev_id: version.id,
        safe_epoch: version.safe_epoch,
        trivial_move: false,
        max_committed_epoch: version.max_committed_epoch,
        group_deltas: Default::default(),
        gc_object_ids: vec![],
        new_table_watermarks: HashMap::new(),
        removed_table_ids: vec![],
    }
}

/// Delete sstables if the table id is in the id set.
///
/// Return `true` if some sst is deleted, and `false` is the deletion is trivial
fn level_delete_ssts(
    operand: &mut Level,
    delete_sst_ids_superset: &HashSet<HummockSstableId>,
) -> bool {
    let original_len = operand.table_infos.len();
    operand
        .table_infos
        .retain(|table| !delete_sst_ids_superset.contains(&table.sst_id));
    operand.total_file_size = operand
        .table_infos
        .iter()
        .map(|table| table.file_size)
        .sum::<u64>();
    operand.uncompressed_file_size = operand
        .table_infos
        .iter()
        .map(|table| table.uncompressed_file_size)
        .sum::<u64>();
    original_len != operand.table_infos.len()
}

fn level_insert_ssts(operand: &mut Level, insert_table_infos: Vec<SstableInfo>) {
    operand.total_file_size += insert_table_infos
        .iter()
        .map(|sst| sst.file_size)
        .sum::<u64>();
    operand.uncompressed_file_size += insert_table_infos
        .iter()
        .map(|sst| sst.uncompressed_file_size)
        .sum::<u64>();
    operand.table_infos.extend(insert_table_infos);
    operand.table_infos.sort_by(|sst1, sst2| {
        let a = sst1.key_range.as_ref().unwrap();
        let b = sst2.key_range.as_ref().unwrap();
        a.compare(b)
    });
    if operand.level_type == LevelType::Overlapping as i32 {
        operand.level_type = LevelType::Nonoverlapping as i32;
    }
    assert!(
        can_concat(&operand.table_infos),
        "sstable ids: {:?}",
        operand
            .table_infos
            .iter()
            .map(|sst| sst.sst_id)
            .collect_vec()
    );
}

pub fn object_size_map(version: &HummockVersion) -> HashMap<HummockSstableObjectId, u64> {
    version
        .levels
        .values()
        .flat_map(|cg| {
            cg.get_level0()
                .get_sub_levels()
                .iter()
                .chain(cg.get_levels().iter())
                .flat_map(|level| {
                    level
                        .get_table_infos()
                        .iter()
                        .map(|t| (t.object_id, t.file_size))
                })
        })
        .collect()
}

/// Verify the validity of a `HummockVersion` and return a list of violations if any.
/// Currently this method is only used by risectl validate-version.
pub fn validate_version(version: &HummockVersion) -> Vec<String> {
    let mut res = Vec::new();

    // Ensure safe_epoch <= max_committed_epoch
    if version.safe_epoch > version.max_committed_epoch {
        res.push(format!(
            "VERSION: safe_epoch {} > max_committed_epoch {}",
            version.safe_epoch, version.max_committed_epoch
        ));
    }

    let mut table_to_group = HashMap::new();
    // Ensure each table maps to only one compaction group
    for (group_id, levels) in &version.levels {
        // Ensure compaction group id matches
        if levels.group_id != *group_id {
            res.push(format!(
                "GROUP {}: inconsistent group id {} in Levels",
                group_id, levels.group_id
            ));
        }

        // Ensure table id is sorted
        if !levels.member_table_ids.is_sorted() {
            res.push(format!(
                "GROUP {}: memtable_table_ids is not sorted: {:?}",
                group_id, levels.member_table_ids
            ));
        }

        // Ensure table id is unique
        for table_id in &levels.member_table_ids {
            match table_to_group.entry(table_id) {
                Entry::Occupied(e) => {
                    res.push(format!(
                        "GROUP {}: Duplicated table_id {}. First found in group {}",
                        group_id,
                        table_id,
                        e.get()
                    ));
                }
                Entry::Vacant(e) => {
                    e.insert(group_id);
                }
            }
        }

        let validate_level = |group: CompactionGroupId,
                              expected_level_idx: u32,
                              level: &Level,
                              res: &mut Vec<String>| {
            let mut level_identifier = format!("GROUP {} LEVEL {}", group, level.level_idx);
            if level.level_idx == 0 {
                level_identifier.push_str(format!("SUBLEVEL {}", level.sub_level_id).as_str());
                // Ensure sub-level is not empty
                if level.table_infos.is_empty() {
                    res.push(format!("{}: empty level", level_identifier));
                }
            } else if level.level_type() != PbLevelType::Nonoverlapping {
                // Ensure non-L0 level is non-overlapping level
                res.push(format!(
                    "{}: level type {:?} is not non-overlapping",
                    level_identifier,
                    level.level_type()
                ));
            }

            // Ensure level idx matches
            if level.level_idx != expected_level_idx {
                res.push(format!(
                    "{}: mismatched level idx {}",
                    level_identifier, expected_level_idx
                ));
            }

            let mut prev_table_info: Option<&SstableInfo> = None;
            for table_info in &level.table_infos {
                // Ensure table_ids are sorted and unique
                if !table_info.table_ids.is_sorted_by(|a, b| {
                    if a < b {
                        Some(Ordering::Less)
                    } else {
                        Some(Ordering::Greater)
                    }
                }) {
                    res.push(format!(
                        "{} SST {}: table_ids not sorted",
                        level_identifier, table_info.object_id
                    ));
                }

                // Ensure SSTs in non-overlapping level have non-overlapping key range
                if level.level_type() == PbLevelType::Nonoverlapping {
                    if let Some(prev) = prev_table_info.take() {
                        if prev
                            .key_range
                            .as_ref()
                            .unwrap()
                            .compare_right_with(&table_info.key_range.as_ref().unwrap().left)
                            != Ordering::Less
                        {
                            res.push(format!(
                                "{} SST {}: key range should not overlap. prev={:?}, cur={:?}",
                                level_identifier, table_info.object_id, prev, table_info
                            ));
                        }
                    }
                    let _ = prev_table_info.insert(table_info);
                }
            }
        };

        if let Some(l0) = &levels.l0 {
            let mut prev_sub_level_id = u64::MAX;
            for sub_level in &l0.sub_levels {
                // Ensure sub_level_id is sorted and unique
                if sub_level.sub_level_id >= prev_sub_level_id {
                    res.push(format!(
                        "GROUP {} LEVEL 0: sub_level_id {} >= prev_sub_level {}",
                        group_id, sub_level.level_idx, prev_sub_level_id
                    ));
                }
                prev_sub_level_id = sub_level.sub_level_id;

                validate_level(*group_id, 0, sub_level, &mut res);
            }
        } else {
            res.push(format!("GROUP {}: level0 not exist", group_id));
        }

        for idx in 1..=levels.levels.len() {
            validate_level(*group_id, idx as u32, levels.get_level(idx), &mut res);
        }
    }
    res
}

#[cfg(test)]
mod tests {
    use std::collections::HashMap;

    use risingwave_pb::hummock::group_delta::DeltaType;
    use risingwave_pb::hummock::hummock_version::Levels;
    use risingwave_pb::hummock::hummock_version_delta::GroupDeltas;
    use risingwave_pb::hummock::{
        CompactionConfig, GroupConstruct, GroupDelta, GroupDestroy, HummockVersion,
        HummockVersionDelta, IntraLevelDelta, Level, LevelType, OverlappingLevel, SstableInfo,
    };

    use crate::compaction_group::hummock_version_ext::{
        build_initial_compaction_group_levels, HummockVersionExt, HummockVersionUpdateExt,
    };

    #[test]
    fn test_get_sst_object_ids() {
        let mut version = HummockVersion {
            id: 0,
            levels: HashMap::from_iter([(
                0,
                Levels {
                    levels: vec![],
                    l0: Some(OverlappingLevel {
                        sub_levels: vec![],
                        total_file_size: 0,
                        uncompressed_file_size: 0,
                    }),
                    ..Default::default()
                },
            )]),
            max_committed_epoch: 0,
            safe_epoch: 0,
            table_watermarks: HashMap::new(),
        };
        assert_eq!(version.get_object_ids().len(), 0);

        // Add to sub level
        version
            .levels
            .get_mut(&0)
            .unwrap()
            .l0
            .as_mut()
            .unwrap()
            .sub_levels
            .push(Level {
                table_infos: vec![SstableInfo {
                    object_id: 11,
                    sst_id: 11,
                    ..Default::default()
                }],
                ..Default::default()
            });
        assert_eq!(version.get_object_ids().len(), 1);

        // Add to non sub level
        version.levels.get_mut(&0).unwrap().levels.push(Level {
            table_infos: vec![SstableInfo {
                object_id: 22,
                sst_id: 22,
                ..Default::default()
            }],
            ..Default::default()
        });
        assert_eq!(version.get_object_ids().len(), 2);
    }

    #[test]
    fn test_apply_version_delta() {
        let mut version = HummockVersion {
            id: 0,
            levels: HashMap::from_iter([
                (
                    0,
                    build_initial_compaction_group_levels(
                        0,
                        &CompactionConfig {
                            max_level: 6,
                            ..Default::default()
                        },
                    ),
                ),
                (
                    1,
                    build_initial_compaction_group_levels(
                        1,
                        &CompactionConfig {
                            max_level: 6,
                            ..Default::default()
                        },
                    ),
                ),
            ]),
            max_committed_epoch: 0,
            safe_epoch: 0,
            table_watermarks: HashMap::new(),
        };
        let version_delta = HummockVersionDelta {
            id: 1,
            group_deltas: HashMap::from_iter([
                (
                    2,
                    GroupDeltas {
                        group_deltas: vec![GroupDelta {
                            delta_type: Some(DeltaType::GroupConstruct(GroupConstruct {
                                group_config: Some(CompactionConfig {
                                    max_level: 6,
                                    ..Default::default()
                                }),
                                ..Default::default()
                            })),
                        }],
                    },
                ),
                (
                    0,
                    GroupDeltas {
                        group_deltas: vec![GroupDelta {
                            delta_type: Some(DeltaType::GroupDestroy(GroupDestroy {})),
                        }],
                    },
                ),
                (
                    1,
                    GroupDeltas {
                        group_deltas: vec![GroupDelta {
                            delta_type: Some(DeltaType::IntraLevel(IntraLevelDelta {
                                level_idx: 1,
                                inserted_table_infos: vec![SstableInfo {
                                    object_id: 1,
                                    sst_id: 1,
                                    ..Default::default()
                                }],
                                ..Default::default()
                            })),
                        }],
                    },
                ),
            ]),
            ..Default::default()
        };

        version.apply_version_delta(&version_delta);

        let mut cg1 = build_initial_compaction_group_levels(
            1,
            &CompactionConfig {
                max_level: 6,
                ..Default::default()
            },
        );
        cg1.levels[0] = Level {
            level_idx: 1,
            level_type: LevelType::Nonoverlapping as i32,
            table_infos: vec![SstableInfo {
                object_id: 1,
                sst_id: 1,
                ..Default::default()
            }],
            ..Default::default()
        };
        assert_eq!(
            version,
            HummockVersion {
                id: 1,
                levels: HashMap::from_iter([
                    (
                        2,
                        build_initial_compaction_group_levels(
                            2,
                            &CompactionConfig {
                                max_level: 6,
                                ..Default::default()
                            }
                        ),
                    ),
                    (1, cg1,),
                ]),
                max_committed_epoch: 0,
                safe_epoch: 0,
                table_watermarks: HashMap::new(),
            }
        );
    }
}<|MERGE_RESOLUTION|>--- conflicted
+++ resolved
@@ -23,13 +23,8 @@
 use risingwave_pb::hummock::hummock_version_delta::GroupDeltas;
 use risingwave_pb::hummock::{
     CompactionConfig, CompatibilityVersion, GroupConstruct, GroupDestroy, GroupMetaChange,
-<<<<<<< HEAD
     GroupTableChange, HummockVersion, HummockVersionDelta, IntraLevelDelta, Level, LevelType,
-    OverlappingLevel, PbLevelType, SstableInfo,
-=======
-    GroupTableChange, HummockVersion, HummockVersionDelta, Level, LevelType, OverlappingLevel,
-    PbLevelType, PbTableWatermarks, SstableInfo,
->>>>>>> feadac76
+    OverlappingLevel, PbLevelType, PbTableWatermarks, SstableInfo,
 };
 use tracing::warn;
 
@@ -105,51 +100,9 @@
 
 pub type BranchedSstInfo = HashMap<CompactionGroupId, /* SST Id */ HummockSstableId>;
 
-<<<<<<< HEAD
-pub trait HummockVersionUpdateExt {
-    fn count_new_ssts_in_group_split(
-        &self,
-        parent_group_id: CompactionGroupId,
-        member_table_ids: HashSet<StateTableId>,
-    ) -> u64;
-    fn init_with_parent_group(
-        &mut self,
-        parent_group_id: CompactionGroupId,
-        group_id: CompactionGroupId,
-        member_table_ids: HashSet<StateTableId>,
-        new_sst_start_id: u64,
-        allow_trivial_split: bool,
-    ) -> Vec<SstSplitInfo>;
-
-    fn apply_version_delta(&mut self, version_delta: &HummockVersionDelta) -> Vec<SstSplitInfo>;
-    fn build_compaction_group_info(&self) -> HashMap<TableId, CompactionGroupId>;
-    fn build_branched_sst_info(&self) -> BTreeMap<HummockSstableObjectId, BranchedSstInfo>;
-    fn build_sst_delta_infos(&self, version_delta: &HummockVersionDelta) -> Vec<SstDeltaInfo>;
-
-    fn handle_group_construct(
-        &mut self,
-        compaction_group_id: CompactionGroupId,
-        group_construct: GroupConstruct,
-        sst_split_info: &mut Vec<(u64, u64, u64, u64)>,
-    );
-
-    fn handle_group_table_change(
-        &mut self,
-        compaction_group_id: CompactionGroupId,
-        group_table_change: GroupTableChange,
-        sst_split_info: &mut Vec<(u64, u64, u64, u64)>,
-    );
-}
-
-impl HummockVersionExt for HummockVersion {
-    type CombinedLevelsIter<'a> = impl Iterator<Item = &'a Level> + 'a;
-
-    fn get_compaction_group_levels(&self, compaction_group_id: CompactionGroupId) -> &Levels {
-=======
 #[easy_ext::ext(HummockVersionExt)]
 impl HummockVersion {
     pub fn get_compaction_group_levels(&self, compaction_group_id: CompactionGroupId) -> &Levels {
->>>>>>> feadac76
         self.levels
             .get(&compaction_group_id)
             .unwrap_or_else(|| panic!("compaction group {} does not exist", compaction_group_id))
@@ -504,8 +457,7 @@
         infos
     }
 
-<<<<<<< HEAD
-    fn handle_group_construct(
+    pub fn handle_group_construct(
         &mut self,
         compaction_group_id: CompactionGroupId,
         group_construct: GroupConstruct,
@@ -528,7 +480,7 @@
         ));
     }
 
-    fn handle_group_table_change(
+    pub fn handle_group_table_change(
         &mut self,
         compaction_group_id: CompactionGroupId,
         group_table_change: GroupTableChange,
@@ -557,13 +509,10 @@
             .append(&mut moving_tables);
     }
 
-    fn apply_version_delta(&mut self, version_delta: &HummockVersionDelta) -> Vec<SstSplitInfo> {
-=======
     pub fn apply_version_delta(
         &mut self,
         version_delta: &HummockVersionDelta,
     ) -> Vec<SstSplitInfo> {
->>>>>>> feadac76
         let mut sst_split_info = vec![];
         for (compaction_group_id, group_deltas) in &version_delta.group_deltas {
             let summary = summarize_group_deltas(group_deltas);
@@ -717,29 +666,9 @@
     }
 }
 
-<<<<<<< HEAD
-pub trait HummockLevelsExt {
-    fn get_level0(&self) -> &OverlappingLevel;
-    fn get_level(&self, idx: usize) -> &Level;
-    fn get_level_mut(&mut self, idx: usize) -> &mut Level;
-    fn count_ssts(&self) -> usize;
-    fn apply_compact_ssts(&mut self, intra_version_deltas: Vec<IntraLevelDelta>);
-    fn apply_commit_epoch(&mut self, intra_version_deltas: Vec<IntraLevelDelta>, has_destroy: bool);
-
-    fn check_deleted_sst_exist(
-        &self,
-        delete_sst_levels: &[u32],
-        delete_sst_ids_set: HashSet<u64>,
-    ) -> bool;
-}
-
-impl HummockLevelsExt for Levels {
-    fn get_level0(&self) -> &OverlappingLevel {
-=======
 #[easy_ext::ext(HummockLevelsExt)]
 impl Levels {
     pub fn get_level0(&self) -> &OverlappingLevel {
->>>>>>> feadac76
         self.l0.as_ref().unwrap()
     }
 
@@ -760,14 +689,34 @@
             .sum()
     }
 
-<<<<<<< HEAD
-    fn apply_commit_epoch(
+    pub fn check_deleted_sst_exist(
+        &self,
+        delete_sst_levels: &[u32],
+        mut delete_sst_ids_set: HashSet<u64>,
+    ) -> bool {
+        for level_idx in delete_sst_levels {
+            if *level_idx == 0 {
+                for level in &self.l0.as_ref().unwrap().sub_levels {
+                    level.table_infos.iter().for_each(|table| {
+                        delete_sst_ids_set.remove(&table.sst_id);
+                    });
+                }
+            } else {
+                let idx = *level_idx as usize - 1;
+                self.levels[idx].table_infos.iter().for_each(|table| {
+                    delete_sst_ids_set.remove(&table.sst_id);
+                });
+            }
+        }
+        delete_sst_ids_set.is_empty()
+    }
+
+    pub fn apply_commit_epoch(
         &mut self,
         intra_version_deltas: Vec<IntraLevelDelta>,
         has_destroy: bool,
     ) {
         for intra_version_delta in intra_version_deltas {
-            // if let DeltaType::IntraLevel(intra_level) = delta.get_delta_type().unwrap() {
             assert!(
                 intra_version_delta.level_idx == 0
                     || intra_version_delta.inserted_table_infos.is_empty(),
@@ -778,34 +727,6 @@
             assert!(
                 intra_version_delta.removed_table_ids.is_empty() || has_destroy,
                 "no sst should be deleted when committing an epoch"
-=======
-    pub fn apply_compact_ssts(&mut self, summary: GroupDeltasSummary) {
-        let GroupDeltasSummary {
-            delete_sst_levels,
-            delete_sst_ids_set,
-            insert_sst_level_id,
-            insert_sub_level_id,
-            insert_table_infos,
-            ..
-        } = summary;
-
-        if !self.check_deleted_sst_exist(&delete_sst_levels, delete_sst_ids_set.clone()) {
-            warn!(
-                "This VersionDelta may be committed by an expired compact task. Please check it. \n
-                    delete_sst_levels: {:?}\n,
-                    delete_sst_ids_set: {:?}\n,
-                    insert_sst_level_id: {}\n,
-                    insert_sub_level_id: {}\n,
-                    insert_table_infos: {:?}\n",
-                delete_sst_levels,
-                delete_sst_ids_set,
-                insert_sst_level_id,
-                insert_sub_level_id,
-                insert_table_infos
-                    .iter()
-                    .map(|sst| (sst.sst_id, sst.object_id))
-                    .collect_vec()
->>>>>>> feadac76
             );
 
             if !intra_version_delta.inserted_table_infos.is_empty() {
@@ -820,7 +741,7 @@
         }
     }
 
-    fn apply_compact_ssts(&mut self, intra_version_deltas: Vec<IntraLevelDelta>) {
+    pub fn apply_compact_ssts(&mut self, intra_version_deltas: Vec<IntraLevelDelta>) {
         let mut has_delete_sst_levels = false;
         for intra_version_delta in intra_version_deltas {
             let mut delete_sst_levels = Vec::with_capacity(1);
@@ -914,28 +835,6 @@
                 .map(|level| level.uncompressed_file_size)
                 .sum::<u64>();
         }
-    }
-
-    pub fn check_deleted_sst_exist(
-        &self,
-        delete_sst_levels: &[u32],
-        mut delete_sst_ids_set: HashSet<u64>,
-    ) -> bool {
-        for level_idx in delete_sst_levels {
-            if *level_idx == 0 {
-                for level in &self.l0.as_ref().unwrap().sub_levels {
-                    level.table_infos.iter().for_each(|table| {
-                        delete_sst_ids_set.remove(&table.sst_id);
-                    });
-                }
-            } else {
-                let idx = *level_idx as usize - 1;
-                self.levels[idx].table_infos.iter().for_each(|table| {
-                    delete_sst_ids_set.remove(&table.sst_id);
-                });
-            }
-        }
-        delete_sst_ids_set.is_empty()
     }
 }
 
