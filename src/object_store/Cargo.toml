[package]
name = "risingwave_object_store"
version = { workspace = true }
edition = { workspace = true }
homepage = { workspace = true }
keywords = { workspace = true }
license = { workspace = true }
repository = { workspace = true }
# See more keys and their definitions at https://doc.rust-lang.org/cargo/reference/manifest.html

[dependencies]
async-trait = "0.1"
await-tree = { workspace = true }
aws-config = { workspace = true }
aws-sdk-s3 = { version = "0.2", package = "madsim-aws-sdk-s3" }
aws-smithy-client = { workspace = true }
aws-smithy-http = { workspace = true }
aws-smithy-types = { workspace = true }
bytes = { version = "1", features = ["serde"] }
crc32fast = "1.3.2"
fail = "0.5"
futures = { version = "0.3", default-features = false, features = ["alloc"] }
hyper = "0.14"
hyper-tls = "0.5.0"
itertools = "0.11"
<<<<<<< HEAD
opendal = "0.38"
parking_lot = "0.12"
=======
opendal = "0.39"
>>>>>>> 913a1d43
prometheus = { version = "0.13", features = ["process"] }
risingwave_common = { workspace = true }
spin = "0.9"
thiserror = "1"
tokio = { version = "0.2", package = "madsim-tokio", features = ["fs"] }
tokio-retry = "0.3"
tracing = "0.1"
# This crate is excluded from hakari (see hakari.toml) after hdfs is introduced...
#
# [target.'cfg(not(madsim))'.dependencies]
# workspace-hack = { path = "../workspace-hack" }
#
# [package.metadata.cargo-machete]
# ignored = ["workspace-hack"]
#
# [package.metadata.cargo-udeps.ignore]
# normal = ["workspace-hack"]

# [features]
# hdfs-backend = ["opendal/services-hdfs"]<|MERGE_RESOLUTION|>--- conflicted
+++ resolved
@@ -23,12 +23,8 @@
 hyper = "0.14"
 hyper-tls = "0.5.0"
 itertools = "0.11"
-<<<<<<< HEAD
-opendal = "0.38"
+opendal = "0.39"
 parking_lot = "0.12"
-=======
-opendal = "0.39"
->>>>>>> 913a1d43
 prometheus = { version = "0.13", features = ["process"] }
 risingwave_common = { workspace = true }
 spin = "0.9"
