// Copyright 2023 RisingWave Labs
//
// Licensed under the Apache License, Version 2.0 (the "License");
// you may not use this file except in compliance with the License.
// You may obtain a copy of the License at
//
//     http://www.apache.org/licenses/LICENSE-2.0
//
// Unless required by applicable law or agreed to in writing, software
// distributed under the License is distributed on an "AS IS" BASIS,
// WITHOUT WARRANTIES OR CONDITIONS OF ANY KIND, either express or implied.
// See the License for the specific language governing permissions and
// limitations under the License.

use std::fmt::Debug;

use futures_async_stream::try_stream;
use risingwave_common::error::ErrorCode::ProtocolError;
use risingwave_common::error::{Result, RwError};
use simd_json::{BorrowedValue, ValueAccess};

use super::operators::*;
use crate::impl_common_parser_logic;
use crate::parser::common::{json_object_smart_get_value, simd_json_parse_value};
use crate::parser::{SourceStreamChunkRowWriter, WriteGuard};
use crate::source::{SourceColumnDesc, SourceContextRef, SourceFormat};

const AFTER: &str = "data";
const BEFORE: &str = "old";
const OP: &str = "type";

impl_common_parser_logic!(MaxwellParser);

#[derive(Debug)]
pub struct MaxwellParser {
    pub(crate) rw_columns: Vec<SourceColumnDesc>,
    source_ctx: SourceContextRef,
}

impl MaxwellParser {
    pub fn new(rw_columns: Vec<SourceColumnDesc>, source_ctx: SourceContextRef) -> Result<Self> {
        Ok(Self {
            rw_columns,
            source_ctx,
        })
    }

    #[allow(clippy::unused_async)]
    pub async fn parse_inner(
        &self,
        mut payload: Vec<u8>,
        mut writer: SourceStreamChunkRowWriter<'_>,
    ) -> Result<WriteGuard> {
        let event: BorrowedValue<'_> = simd_json::to_borrowed_value(&mut payload)
            .map_err(|e| RwError::from(ProtocolError(e.to_string())))?;

        let op = event.get(OP).and_then(|v| v.as_str()).ok_or_else(|| {
            RwError::from(ProtocolError(
                "op field not found in maxwell json".to_owned(),
            ))
        })?;

        let format = SourceFormat::Maxwell;
        match op {
            MAXWELL_INSERT_OP => {
                let after = event.get(AFTER).ok_or_else(|| {
                    RwError::from(ProtocolError(
                        "data is missing for creating event".to_string(),
                    ))
                })?;
                writer.insert(|column| {
                    simd_json_parse_value(
                        &format,
                        &column.data_type,
                        json_object_smart_get_value(after, column.name.as_str().into()),
                    )
                    .map_err(Into::into)
                })
            }
            MAXWELL_UPDATE_OP => {
                let after = event.get(AFTER).ok_or_else(|| {
                    RwError::from(ProtocolError(
                        "data is missing for updating event".to_string(),
                    ))
                })?;
                let before = event.get(BEFORE).ok_or_else(|| {
                    RwError::from(ProtocolError(
                        "old is missing for updating event".to_string(),
                    ))
                })?;

                writer.update(|column| {
                    // old only contains the changed columns but data contains all columns.
                    let col_name_lc = column.name.as_str();
                    let before_value = json_object_smart_get_value(before, col_name_lc.into())
                        .or_else(|| json_object_smart_get_value(after, col_name_lc.into()));
<<<<<<< HEAD
                    let before = simd_json_parse_value(&column.data_type, before_value)?;
                    let after = simd_json_parse_value(
=======
                    let before = simd_json_parse_value(&format, &column.data_type, before_value)?;
                    let after = simd_json_parse_value(
                        &format,
>>>>>>> 2e0a4e02
                        &column.data_type,
                        json_object_smart_get_value(after, col_name_lc.into()),
                    )?;
                    Ok((before, after))
                })
            }
            MAXWELL_DELETE_OP => {
                let before = event.get(AFTER).ok_or_else(|| {
                    RwError::from(ProtocolError("old is missing for delete event".to_string()))
                })?;
                writer.delete(|column| {
                    simd_json_parse_value(
                        &format,
                        &column.data_type,
                        json_object_smart_get_value(before, column.name.as_str().into()),
                    )
                    .map_err(Into::into)
                })
            }
            other => Err(RwError::from(ProtocolError(format!(
                "unknown Maxwell op: {}",
                other
            )))),
        }
    }
}

#[cfg(test)]
mod tests {
    use risingwave_common::array::Op;
    use risingwave_common::row::Row;
    use risingwave_common::types::{DataType, ScalarImpl, ToOwnedDatum};
    use risingwave_expr::vector_op::cast::str_to_timestamp;

    use super::*;
    use crate::parser::{SourceColumnDesc, SourceStreamChunkBuilder};
    #[tokio::test]
    async fn test_json_parser() {
        let descs = vec![
            SourceColumnDesc::simple("ID", DataType::Int32, 0.into()),
            SourceColumnDesc::simple("NAME", DataType::Varchar, 1.into()),
            SourceColumnDesc::simple("is_adult", DataType::Int16, 2.into()),
            SourceColumnDesc::simple("birthday", DataType::Timestamp, 3.into()),
        ];

        let parser = MaxwellParser::new(descs.clone(), Default::default()).unwrap();

        let mut builder = SourceStreamChunkBuilder::with_capacity(descs, 4);
        let payloads = vec![
            br#"{"database":"test","table":"t","type":"insert","ts":1666937996,"xid":1171,"commit":true,"data":{"id":1,"name":"tom","is_adult":0,"birthday":"2017-12-31 16:00:01"}}"#.to_vec(),
            br#"{"database":"test","table":"t","type":"insert","ts":1666938023,"xid":1254,"commit":true,"data":{"id":2,"name":"alex","is_adult":1,"birthday":"1999-12-31 16:00:01"}}"#.to_vec(),
            br#"{"database":"test","table":"t","type":"update","ts":1666938068,"xid":1373,"commit":true,"data":{"id":2,"name":"chi","is_adult":1,"birthday":"1999-12-31 16:00:01"},"old":{"name":"alex"}}"#.to_vec()
        ];

        for payload in payloads {
            let writer = builder.row_writer();
            parser.parse_inner(payload, writer).await.unwrap();
        }

        let chunk = builder.finish();

        let mut rows = chunk.rows();

        {
            let (op, row) = rows.next().unwrap();
            assert_eq!(op, Op::Insert);
            assert_eq!(row.datum_at(0).to_owned_datum(), Some(ScalarImpl::Int32(1)));
            assert_eq!(
                row.datum_at(1).to_owned_datum(),
                (Some(ScalarImpl::Utf8("tom".into())))
            );
            assert_eq!(
                row.datum_at(2).to_owned_datum(),
                (Some(ScalarImpl::Int16(0)))
            );
            assert_eq!(
                row.datum_at(3).to_owned_datum(),
                (Some(ScalarImpl::Timestamp(
                    str_to_timestamp("2017-12-31 16:00:01").unwrap()
                )))
            )
        }

        {
            let (op, row) = rows.next().unwrap();
            assert_eq!(op, Op::Insert);
            assert_eq!(row.datum_at(0).to_owned_datum(), Some(ScalarImpl::Int32(2)));
            assert_eq!(
                row.datum_at(1).to_owned_datum(),
                (Some(ScalarImpl::Utf8("alex".into())))
            );
            assert_eq!(
                row.datum_at(2).to_owned_datum(),
                (Some(ScalarImpl::Int16(1)))
            );
            assert_eq!(
                row.datum_at(3).to_owned_datum(),
                (Some(ScalarImpl::Timestamp(
                    str_to_timestamp("1999-12-31 16:00:01").unwrap()
                )))
            )
        }

        {
            let (op, row) = rows.next().unwrap();
            assert_eq!(op, Op::UpdateDelete);
            assert_eq!(row.datum_at(0).to_owned_datum(), Some(ScalarImpl::Int32(2)));
            assert_eq!(
                row.datum_at(1).to_owned_datum(),
                (Some(ScalarImpl::Utf8("alex".into())))
            );
            assert_eq!(
                row.datum_at(2).to_owned_datum(),
                (Some(ScalarImpl::Int16(1)))
            );
            assert_eq!(
                row.datum_at(3).to_owned_datum(),
                (Some(ScalarImpl::Timestamp(
                    str_to_timestamp("1999-12-31 16:00:01").unwrap()
                )))
            )
        }

        {
            let (op, row) = rows.next().unwrap();
            assert_eq!(op, Op::UpdateInsert);
            assert_eq!(row.datum_at(0).to_owned_datum(), Some(ScalarImpl::Int32(2)));
            assert_eq!(
                row.datum_at(1).to_owned_datum(),
                (Some(ScalarImpl::Utf8("chi".into())))
            );
            assert_eq!(
                row.datum_at(2).to_owned_datum(),
                (Some(ScalarImpl::Int16(1)))
            );
            assert_eq!(
                row.datum_at(3).to_owned_datum(),
                (Some(ScalarImpl::Timestamp(
                    str_to_timestamp("1999-12-31 16:00:01").unwrap()
                )))
            )
        }
    }
}<|MERGE_RESOLUTION|>--- conflicted
+++ resolved
@@ -94,14 +94,9 @@
                     let col_name_lc = column.name.as_str();
                     let before_value = json_object_smart_get_value(before, col_name_lc.into())
                         .or_else(|| json_object_smart_get_value(after, col_name_lc.into()));
-<<<<<<< HEAD
-                    let before = simd_json_parse_value(&column.data_type, before_value)?;
-                    let after = simd_json_parse_value(
-=======
                     let before = simd_json_parse_value(&format, &column.data_type, before_value)?;
                     let after = simd_json_parse_value(
                         &format,
->>>>>>> 2e0a4e02
                         &column.data_type,
                         json_object_smart_get_value(after, col_name_lc.into()),
                     )?;
