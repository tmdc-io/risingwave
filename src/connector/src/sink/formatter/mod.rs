--- conflicted
+++ resolved
@@ -312,72 +312,6 @@
             },
             pk_indices,
         };
-<<<<<<< HEAD
-        let timestamptz_mode = TimestamptzHandlingMode::from_options(&format_desc.options)?;
-
-        match format_desc.format {
-            SinkFormat::AppendOnly => {
-                let key_encoder = (!pk_indices.is_empty()).then(|| {
-                    JsonEncoder::new(
-                        schema.clone(),
-                        Some(pk_indices.clone()),
-                        DateHandlingMode::FromCe,
-                        TimestampHandlingMode::Milli,
-                        timestamptz_mode,
-                        TimeHandlingMode::Milli,
-                    )
-                });
-
-                match format_desc.encode {
-                    SinkEncode::Parquet => {
-                        unreachable!()
-                    }
-                    SinkEncode::Json => {
-                        let val_encoder = JsonEncoder::new(
-                            schema,
-                            None,
-                            DateHandlingMode::FromCe,
-                            TimestampHandlingMode::Milli,
-                            timestamptz_mode,
-                            TimeHandlingMode::Milli,
-                        );
-                        let formatter = AppendOnlyFormatter::new(key_encoder, val_encoder);
-                        Ok(SinkFormatterImpl::AppendOnlyJson(formatter))
-                    }
-                    SinkEncode::Protobuf => {
-                        // By passing `None` as `aws_auth_props`, reading from `s3://` not supported yet.
-                        let descriptor =
-                            crate::schema::protobuf::fetch_descriptor(&format_desc.options, None)
-                                .await
-                                .map_err(|e| SinkError::Config(anyhow!(e)))?;
-                        let val_encoder = ProtoEncoder::new(schema, None, descriptor)?;
-                        let formatter = AppendOnlyFormatter::new(key_encoder, val_encoder);
-                        Ok(SinkFormatterImpl::AppendOnlyProto(formatter))
-                    }
-                    SinkEncode::Avro => err_unsupported(),
-                    SinkEncode::Template => {
-                        let key_format = format_desc.options.get(KEY_FORMAT).ok_or_else(|| {
-                            SinkError::Config(anyhow!(
-                                "Cannot find 'key_format',please set it or use JSON"
-                            ))
-                        })?;
-                        let value_format =
-                            format_desc.options.get(VALUE_FORMAT).ok_or_else(|| {
-                                SinkError::Config(anyhow!(
-                                    "Cannot find 'redis_value_format',please set it or use JSON"
-                                ))
-                            })?;
-                        let key_encoder = TemplateEncoder::new(
-                            schema.clone(),
-                            Some(pk_indices),
-                            key_format.clone(),
-                        );
-                        let val_encoder = TemplateEncoder::new(schema, None, value_format.clone());
-                        Ok(SinkFormatterImpl::AppendOnlyTemplate(
-                            AppendOnlyFormatter::new(Some(key_encoder), val_encoder),
-                        ))
-                    }
-=======
 
         // When defining `SinkFormatterImpl` we already linked each variant (eg `AppendOnlyJson`) to
         // an instantiation (eg `AppendOnlyFormatter<JsonEncoder, JsonEncoder>`) that implements the
@@ -401,115 +335,14 @@
             ) {
                 (F::AppendOnly, E::Json, Some(E::Text)) => {
                     Impl::AppendOnlyTextJson(build(p).await?)
->>>>>>> 5cebcad5
                 }
                 (F::AppendOnly, E::Json, None) => Impl::AppendOnlyJson(build(p).await?),
                 (F::AppendOnly, E::Avro, Some(E::Text)) => {
                     Impl::AppendOnlyTextAvro(build(p).await?)
                 }
-<<<<<<< HEAD
-
-                Ok(SinkFormatterImpl::DebeziumJson(DebeziumJsonFormatter::new(
-                    schema,
-                    pk_indices,
-                    db_name,
-                    sink_from_name,
-                    DebeziumAdapterOpts::default(),
-                )))
-            }
-            SinkFormat::Upsert => {
-                match format_desc.encode {
-                    SinkEncode::Json => {
-                        let mut key_encoder = JsonEncoder::new(
-                            schema.clone(),
-                            Some(pk_indices),
-                            DateHandlingMode::FromCe,
-                            TimestampHandlingMode::Milli,
-                            timestamptz_mode,
-                            TimeHandlingMode::Milli,
-                        );
-                        let mut val_encoder = JsonEncoder::new(
-                            schema,
-                            None,
-                            DateHandlingMode::FromCe,
-                            TimestampHandlingMode::Milli,
-                            timestamptz_mode,
-                            TimeHandlingMode::Milli,
-                        );
-
-                        if let Some(s) = format_desc.options.get("schemas.enable") {
-                            match s.to_lowercase().parse::<bool>() {
-                                Ok(true) => {
-                                    let kafka_connect = KafkaConnectParams {
-                                        schema_name: format!("{}.{}", db_name, sink_from_name),
-                                    };
-                                    key_encoder =
-                                        key_encoder.with_kafka_connect(kafka_connect.clone());
-                                    val_encoder = val_encoder.with_kafka_connect(kafka_connect);
-                                }
-                                Ok(false) => {}
-                                _ => {
-                                    return Err(SinkError::Config(anyhow!(
-                                        "schemas.enable is expected to be `true` or `false`, got {}",
-                                        s
-                                    )));
-                                }
-                            }
-                        };
-
-                        // Initialize the upsert_stream
-                        let formatter = UpsertFormatter::new(key_encoder, val_encoder);
-                        Ok(SinkFormatterImpl::UpsertJson(formatter))
-                    }
-                    SinkEncode::Template => {
-                        let key_format = format_desc.options.get(KEY_FORMAT).ok_or_else(|| {
-                            SinkError::Config(anyhow!(
-                                "Cannot find 'key_format',please set it or use JSON"
-                            ))
-                        })?;
-                        let value_format =
-                            format_desc.options.get(VALUE_FORMAT).ok_or_else(|| {
-                                SinkError::Config(anyhow!(
-                                    "Cannot find 'redis_value_format',please set it or use JSON"
-                                ))
-                            })?;
-                        let key_encoder = TemplateEncoder::new(
-                            schema.clone(),
-                            Some(pk_indices),
-                            key_format.clone(),
-                        );
-                        let val_encoder = TemplateEncoder::new(schema, None, value_format.clone());
-                        Ok(SinkFormatterImpl::UpsertTemplate(UpsertFormatter::new(
-                            key_encoder,
-                            val_encoder,
-                        )))
-                    }
-                    SinkEncode::Avro => {
-                        let (key_schema, val_schema) =
-                            crate::schema::avro::fetch_schema(&format_desc.options, topic)
-                                .await
-                                .map_err(|e| SinkError::Config(anyhow!(e)))?;
-                        let key_encoder = AvroEncoder::new(
-                            schema.clone(),
-                            Some(pk_indices),
-                            key_schema.schema,
-                            AvroHeader::ConfluentSchemaRegistry(key_schema.id),
-                        )?;
-                        let val_encoder = AvroEncoder::new(
-                            schema.clone(),
-                            None,
-                            val_schema.schema,
-                            AvroHeader::ConfluentSchemaRegistry(val_schema.id),
-                        )?;
-                        let formatter = UpsertFormatter::new(key_encoder, val_encoder);
-                        Ok(SinkFormatterImpl::UpsertAvro(formatter))
-                    }
-                    SinkEncode::Protobuf | SinkEncode::Parquet => err_unsupported(),
-=======
                 (F::AppendOnly, E::Avro, None) => Impl::AppendOnlyAvro(build(p).await?),
                 (F::AppendOnly, E::Protobuf, Some(E::Text)) => {
                     Impl::AppendOnlyTextProto(build(p).await?)
->>>>>>> 5cebcad5
                 }
                 (F::AppendOnly, E::Protobuf, None) => Impl::AppendOnlyProto(build(p).await?),
                 (F::AppendOnly, E::Template, Some(E::Text)) => {
@@ -530,10 +363,14 @@
                         "ENCODE TEXT is only valid as key encode."
                     )));
                 }
-                (F::AppendOnly, E::Avro, _)
+                (F::AppendOnly, E::Avro, _)|
+                (F::AppendOnly, E::Parquet, _)
+                |
+                (F::AppendOnly, _, Some(E::Parquet))
                 | (F::Upsert, E::Protobuf, _)
                 | (F::Debezium, E::Json, Some(_))
                 | (F::Debezium, E::Avro | E::Protobuf | E::Template | E::Text, _)
+                | (F::Upsert, E::Parquet, _)
                 | (F::AppendOnly | F::Upsert, _, Some(E::Template) | Some(E::Json) | Some(E::Avro) | Some(E::Protobuf)) // reject other encode as key encode
                 => {
                     return Err(SinkError::Config(anyhow!(
@@ -543,6 +380,7 @@
                         format_desc.key_encode
                     )));
                 }
+                _ => todo!()
             },
         )
     }
