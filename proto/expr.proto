--- conflicted
+++ resolved
@@ -116,16 +116,10 @@
     ATAN2 = 252;
     SIND = 253;
     COSD = 254;
-<<<<<<< HEAD
-    SQRT = 255;
-    DEGREES = 256;
-    RADIANS = 257;
-=======
     TAND = 255;
     SQRT = 256;
     DEGREES = 257;
     RADIANS = 258;
->>>>>>> 2e0a4e02
 
     // Boolean comparison
     IS_TRUE = 301;
